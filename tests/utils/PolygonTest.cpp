// Copyright (c) 2022 Ultimaker B.V.
// CuraEngine is released under the terms of the AGPLv3 or higher.

<<<<<<< HEAD
#include "geometry/polygon.h" // The class under test.

#include <gtest/gtest.h>

#include "geometry/closed_polyline.h"
#include "geometry/open_polyline.h"
#include "geometry/single_shape.h"
=======
#include "utils/polygon.h" // The class under test.

#include <gtest/gtest.h>

>>>>>>> 8b1757ec
#include "utils/Coord_t.h"
#include "utils/SVG.h" // helper functions
#include "utils/polygonUtils.h" // helper functions

// NOLINTBEGIN(*-magic-numbers)
namespace cura
{

// NOLINTBEGIN(misc-non-private-member-variables-in-classes)
class PolygonTest : public testing::Test
{
public:
    Polygon test_square;
    Polygon pointy_square;
    Polygon triangle;
    Polygon clipper_bug;
    Polygon clockwise_large;
    Polygon clockwise_small;
    Shape clockwise_donut;
    Polygon line;
    Polygon small_area;

    void SetUp() override
    {
        test_square.emplace_back(0, 0);
        test_square.emplace_back(100, 0);
        test_square.emplace_back(100, 100);
        test_square.emplace_back(0, 100);

        pointy_square.emplace_back(0, 0);
        pointy_square.emplace_back(47, 0);
        pointy_square.emplace_back(50, 80);
        pointy_square.emplace_back(53, 0);
        pointy_square.emplace_back(100, 0);
        pointy_square.emplace_back(100, 100);
        pointy_square.emplace_back(55, 100);
        pointy_square.emplace_back(50, 180);
        pointy_square.emplace_back(45, 100);
        pointy_square.emplace_back(0, 100);

        triangle.emplace_back(100, 0);
        triangle.emplace_back(300, 0);
        triangle.emplace_back(200, 100);

        clipper_bug.emplace_back(107347, 120836);
        clipper_bug.emplace_back(107309, 120910);
        clipper_bug.emplace_back(107158, 120960);
        clipper_bug.emplace_back(106760, 120839);
        clipper_bug.emplace_back(106570, 120831);

        clockwise_large.emplace_back(-100, -100);
        clockwise_large.emplace_back(-100, 100);
        clockwise_large.emplace_back(100, 100);
        clockwise_large.emplace_back(100, -100);

        clockwise_small.emplace_back(-50, -50);
        clockwise_small.emplace_back(-50, 50);
        clockwise_small.emplace_back(50, 50);
        clockwise_small.emplace_back(50, -50);

        Shape outer;
        Shape inner;
        outer.push_back(clockwise_large);
        inner.push_back(clockwise_small);
        clockwise_donut = outer.difference(inner);

        line.emplace_back(0, 0);
        line.emplace_back(100, 0);

        small_area.emplace_back(0, 0);
        small_area.emplace_back(10, 0);
        small_area.emplace_back(10, 10);
        small_area.emplace_back(0, 10);
    }
    void twoPolygonsAreEqual(Shape& polygon1, Shape& polygon2) const
    {
        auto poly_cmp = [](const ClipperLib::Path& a, const ClipperLib::Path& b)
        {
            return std::lexicographical_compare(
                a.begin(),
                a.end(),
                b.begin(),
                b.end(),
                [](const Point2LL& p1, const Point2LL& p2)
                {
                    return p1 < p2;
                });
        };
        std::sort(polygon1.begin(), polygon1.end(), poly_cmp);
        std::sort(polygon2.begin(), polygon2.end(), poly_cmp);

        std::vector<ClipperLib::Path> difference;
        std::set_difference(polygon1.begin(), polygon1.end(), polygon2.begin(), polygon2.end(), std::back_inserter(difference), poly_cmp);
        ASSERT_TRUE(difference.empty()) << "Paths in polygon1 not found in polygon2:" << difference;

        difference.clear();
        std::set_difference(polygon2.begin(), polygon2.end(), polygon1.begin(), polygon1.end(), std::back_inserter(difference), poly_cmp);
        ASSERT_TRUE(difference.empty()) << "Paths in polygon2 not found in polygon1:" << difference;
    }
};
// NOLINTEND(misc-non-private-member-variables-in-classes)

TEST_F(PolygonTest, polygonOffsetTest)
{
    Shape test_squares;
    test_squares.push_back(test_square);
    const Shape expanded = test_squares.offset(25);
    const coord_t expanded_length = expanded.length();

    Shape square_hole;
    Polygon& square_inverted = square_hole.newLine();
    for (int i = test_square.size() - 1; i >= 0; i--)
    {
        square_inverted.push_back(test_square[i]);
    }
    const Shape contracted = square_hole.offset(25);
    const coord_t contracted_length = contracted.length();

    ASSERT_NEAR(expanded_length, contracted_length, 5) << "Offset on outside poly is different from offset on inverted poly!";
}

TEST_F(PolygonTest, polygonOffsetBugTest)
{
    Shape polys;
    polys.push_back(clipper_bug);
    const Shape offsetted = polys.offset(-20);

    for (const Polygon& poly : offsetted)
    {
        for (const Point2LL& p : poly)
        {
            ASSERT_TRUE(polys.inside(p)) << "A negative offset should move the point towards the inside!";
        }
    }
}

TEST_F(PolygonTest, isOutsideTest)
{
    Shape test_triangle;
    test_triangle.push_back(triangle);

    EXPECT_FALSE(test_triangle.inside(Point2LL(0, 100))) << "Left point should be outside the triangle.";
    EXPECT_FALSE(test_triangle.inside(Point2LL(100, 100))) << "Middle left point should be outside the triangle.";
    EXPECT_FALSE(test_triangle.inside(Point2LL(300, 100))) << "Middle right point should be outside the triangle.";
    EXPECT_FALSE(test_triangle.inside(Point2LL(500, 100))) << "Right point should be outside the triangle.";
    EXPECT_FALSE(test_triangle.inside(Point2LL(100, 200))) << "Above point should be outside the triangle.";
    EXPECT_FALSE(test_triangle.inside(Point2LL(100, -100))) << "Below point should be outside the triangle.";
}

TEST_F(PolygonTest, isInsideTest)
{
    Shape test_polys;
    Polygon& poly = test_polys.newLine();
    poly.push_back(Point2LL(82124, 98235));
    poly.push_back(Point2LL(83179, 98691));
    poly.push_back(Point2LL(83434, 98950));
    poly.push_back(Point2LL(82751, 99026));
    poly.push_back(Point2LL(82528, 99019));
    poly.push_back(Point2LL(81605, 98854));
    poly.push_back(Point2LL(80401, 98686));
    poly.push_back(Point2LL(79191, 98595));
    poly.push_back(Point2LL(78191, 98441));
    poly.push_back(Point2LL(78998, 98299));
    poly.push_back(Point2LL(79747, 98179));
    poly.push_back(Point2LL(80960, 98095));

    EXPECT_TRUE(test_polys.inside(Point2LL(78315, 98440))) << "Point should be inside the polygons!";
}

TEST_F(PolygonTest, isOnBorderTest)
{
    Shape test_triangle;
    test_triangle.push_back(triangle);

    EXPECT_FALSE(test_triangle.inside(Point2LL(200, 0), false)) << "Point is on the bottom edge of the triangle.";
    EXPECT_TRUE(test_triangle.inside(Point2LL(200, 0), true)) << "Point is on the bottom edge of the triangle.";
    EXPECT_FALSE(test_triangle.inside(Point2LL(150, 50), false)) << "Point is on a diagonal side of the triangle.";
    EXPECT_TRUE(test_triangle.inside(Point2LL(150, 50), true)) << "Point is on a diagonal side of the triangle.";
}

TEST_F(PolygonTest, DISABLED_isInsideLineTest) // Disabled because this fails due to a bug in Clipper.
{
    Shape polys;
    polys.push_back(line);

    EXPECT_FALSE(polys.inside(Point2LL(50, 0), false)) << "Should be outside since it is on the border and border is considered outside.";
    EXPECT_TRUE(polys.inside(Point2LL(50, 0), true)) << "Should be inside since it is on the border and border is considered inside.";
}

TEST_F(PolygonTest, splitIntoPartsWithHoleTest)
{
    const std::vector<SingleShape> parts = clockwise_donut.splitIntoParts();

    EXPECT_EQ(parts.size(), 1) << "Difference between two polygons should be one SingleShape!";
}

TEST_F(PolygonTest, differenceContainsOriginalPointTest)
{
    const SingleShape part = clockwise_donut.splitIntoParts()[0];
    const Polygon& outer = part.outerPolygon();
    EXPECT_NE(std::find(outer.begin(), outer.end(), clockwise_large[0]), outer.end()) << "Outer vertex must be in polygons difference.";
    const Polygon& inner = part[1];
    EXPECT_NE(std::find(inner.begin(), inner.end(), clockwise_small[0]), inner.end()) << "Inner vertex must be in polygons difference.";
}

TEST_F(PolygonTest, differenceClockwiseTest)
{
    const SingleShape part = clockwise_donut.splitIntoParts()[0];

    const Polygon& outer = part.outerPolygon();
    // Apply the shoelace formula to determine surface area. If it's negative, the polygon is counterclockwise.
    coord_t area = 0;
    for (size_t point_index = 0; point_index < outer.size(); point_index++)
    {
        const size_t next_index = (point_index + 1) % outer.size();
        const Point2LL point = outer[point_index];
        const Point2LL next = outer[next_index];
        area += (next.X - point.X) * (point.Y + next.Y);
    }
    EXPECT_LT(area, 0) << "Outer polygon should be counter-clockwise.";

    const Polygon& inner = part[1];
    area = 0;
    for (size_t point_index = 0; point_index < inner.size(); point_index++)
    {
        const size_t next_index = (point_index + 1) % inner.size();
        const Point2LL point = inner[point_index];
        const Point2LL next = inner[next_index];
        area += (next.X - point.X) * (point.Y + next.Y);
    }
    EXPECT_GT(area, 0) << "Inner polygon should be clockwise.";
}

<<<<<<< HEAD
TEST_F(PolygonTest, getEmptyHolesTest)
{
    const Shape holes = clockwise_donut.getEmptyHoles();

    ASSERT_EQ(holes.size(), 1);
    ASSERT_EQ(holes[0].size(), clockwise_small.size()) << "Empty hole should have the same amount of vertices as the original polygon.";
    for (size_t point_index = 0; point_index < holes[0].size(); point_index++)
    {
        EXPECT_EQ(holes[0][point_index], clockwise_small[point_index]) << "Coordinates of the empty hole must be the same as the original polygon.";
    }
}

=======
>>>>>>> 8b1757ec
/*
 * The convex hull of a cube should still be a cube
 */
TEST_F(PolygonTest, convexTestCube)
{
    Shape d_polygons;
    Polygon& d = d_polygons.newLine();
    d.push_back(Point2LL(0, 0));
    d.push_back(Point2LL(10, 0));
    d.push_back(Point2LL(10, 10));
    d.push_back(Point2LL(0, 10));

    d_polygons.makeConvex();

    EXPECT_EQ(d.size(), 4);
    EXPECT_EQ(d[0], Point2LL(0, 0));
    EXPECT_EQ(d[1], Point2LL(10, 0));
    EXPECT_EQ(d[2], Point2LL(10, 10));
    EXPECT_EQ(d[3], Point2LL(0, 10));
}

/*
 * The convex hull of a star should remove the inner points of the star
 */
TEST_F(PolygonTest, convexHullStar)
{
    Shape d_polygons;
    Polygon& d = d_polygons.newLine();

    const int num_points = 10;
    const int outer_radius = 20;
    const int inner_radius = 10;
    const double angle_step = std::numbers::pi * 2.0 / num_points;
    for (int i = 0; i < num_points; ++i)
    {
        coord_t x_outer = -std::cos(angle_step * i) * outer_radius;
        coord_t y_outer = -std::sin(angle_step * i) * outer_radius;
        d.push_back(Point2LL(x_outer, y_outer));

        coord_t x_inner = -std::cos(angle_step * (i + 0.5)) * inner_radius;
        coord_t y_inner = -std::sin(angle_step * (i + 0.5)) * inner_radius;
        d.push_back(Point2LL(x_inner, y_inner));
    }

    d_polygons.makeConvex();

    EXPECT_EQ(d.size(), num_points);
    for (int i = 0; i < num_points; ++i)
    {
        double angle = angle_step * i;
        coord_t x = -std::cos(angle) * outer_radius;
        coord_t y = -std::sin(angle) * outer_radius;
        EXPECT_EQ(d[i], Point2LL(x, y));
    }
}

/*
 * Multiple min-x points
 * the convex hull the point with minimal x value. if there are multiple it might go wrong
 */
TEST_F(PolygonTest, convexHullMultipleMinX)
{
    Shape d_polygons;
    Polygon& d = d_polygons.newLine();
    d.push_back(Point2LL(0, 0));
    d.push_back(Point2LL(0, -10));
    d.push_back(Point2LL(10, 0));
    d.push_back(Point2LL(0, 10));

    /*
     *   x\                          x\
     *   | \                        | \
     *   x  x    should result in   |  x
     *   | /                        | /
     *   x/                         x/
     *
     */

    d_polygons.makeConvex();

    EXPECT_EQ(d.size(), 3);
}

/*
 * The convex hull should remove collinear points
 */
TEST_F(PolygonTest, convexTestCubeColinear)
{
    Shape d_polygons;
    Polygon& d = d_polygons.newLine();
    d.push_back(Point2LL(0, 0));
    d.push_back(Point2LL(5, 0));
    d.push_back(Point2LL(10, 0));
    d.push_back(Point2LL(10, 5));
    d.push_back(Point2LL(10, 10));
    d.push_back(Point2LL(5, 10));
    d.push_back(Point2LL(0, 10));
    d.push_back(Point2LL(0, 5));

    d_polygons.makeConvex();

    EXPECT_EQ(d.size(), 4);
    EXPECT_EQ(d[0], Point2LL(0, 0));
    EXPECT_EQ(d[1], Point2LL(10, 0));
    EXPECT_EQ(d[2], Point2LL(10, 10));
    EXPECT_EQ(d[3], Point2LL(0, 10));
}

/*
 * The convex hull should remove duplicate points
 */
TEST_F(PolygonTest, convexHullRemoveDuplicatePoints)
{
    Shape d_polygons;
    Polygon& d = d_polygons.newLine();
    d.push_back(Point2LL(0, 0));
    d.push_back(Point2LL(0, 0));
    d.push_back(Point2LL(10, 0));
    d.push_back(Point2LL(10, 0));
    d.push_back(Point2LL(10, 10));
    d.push_back(Point2LL(10, 10));
    d.push_back(Point2LL(0, 10));
    d.push_back(Point2LL(0, 10));

    d_polygons.makeConvex();

    EXPECT_EQ(d.size(), 4);
    EXPECT_EQ(d[0], Point2LL(0, 0));
    EXPECT_EQ(d[1], Point2LL(10, 0));
    EXPECT_EQ(d[2], Point2LL(10, 10));
    EXPECT_EQ(d[3], Point2LL(0, 10));
}

/*
 * Check that a simple set of polygons do not change when run through
 * removeSmallAreas.
 */
TEST_F(PolygonTest, removeSmallAreas_simple)
{
    // basic set of polygons
    auto test_square_2 = test_square;
    test_square_2.translate(Point2LL(0, 500));
    auto d_polygons = Shape{};
    d_polygons.push_back(test_square);
    d_polygons.push_back(test_square_2);
    d_polygons.push_back(triangle);

    // for the simple case there should be no change.
    auto act_polygons = d_polygons;
    act_polygons.removeSmallAreas(1e-5, false);
    twoPolygonsAreEqual(act_polygons, d_polygons);

    // changing remove_holes should have no effect.
    act_polygons = d_polygons;
    act_polygons.removeSmallAreas(1e-5, true);
    twoPolygonsAreEqual(act_polygons, d_polygons);
}

/*
 * Check that the two small areas are removed but the two large areas are not
 * affected.
 */
TEST_F(PolygonTest, removeSmallAreas_small_area)
{
    // make some areas.
    auto small_area_1 = small_area; // Area = 100 micron^2 = 1e-4 mm^2
    small_area_1.translate(Point2LL(350, 450));
    auto small_area_2 = small_area;
    small_area_2.translate(Point2LL(450, 350));
    auto triangle_1 = triangle; // area = 10000 micron^2 = 1e-2 mm^2
    triangle_1.translate(Point2LL(50, 0));

    // add areas to polygons
    auto d_polygons = Shape{};
    d_polygons.push_back(small_area_1);
    d_polygons.push_back(small_area_2);
    d_polygons.push_back(test_square); // area = 10000 micron^2 = 1e-2 mm^2
    d_polygons.push_back(triangle_1);

    // make an expected Shape
    auto exp_polygons = Shape{};
    exp_polygons.push_back(test_square);
    exp_polygons.push_back(triangle_1);

    // for remove_holes == false, 2 poly removed
    auto act_polygons = d_polygons;
    act_polygons.removeSmallAreas(1e-3, false);
    twoPolygonsAreEqual(act_polygons, exp_polygons);

    // for remove_holes == true, 2 poly removed
    act_polygons = d_polygons;
    act_polygons.removeSmallAreas(1e-3, true);
    twoPolygonsAreEqual(act_polygons, exp_polygons);
}

/*
 * Check that that a small hole in a large area is only removed if the setting
 * is true.
 */
TEST_F(PolygonTest, removeSmallAreas_hole)
{
    // make some areas.
    auto small_hole_1 = small_area; // Area = 100 micron^2 = 1e-4 mm^2
    small_hole_1.reverse();
    small_hole_1.translate(Point2LL(10, 10));

    // add areas to polygons
    auto d_polygons = Shape{};
    d_polygons.push_back(test_square); // area = 10000 micron^2 = 1e-2 mm^2
    d_polygons.push_back(small_hole_1);


    // for remove_holes == false there should be no change.
    auto act_polygons = d_polygons;
    act_polygons.removeSmallAreas(1e-3, false);
    twoPolygonsAreEqual(act_polygons, d_polygons);

    // for remove_holes == true there should be one less poly.
    // make an expected Shape
    auto exp_polygons = Shape{};
    exp_polygons.push_back(test_square);
    act_polygons = d_polygons;
    act_polygons.removeSmallAreas(1e-3, true);
    twoPolygonsAreEqual(act_polygons, exp_polygons);
}

/*
 * Test that a hole inside a removed area is always removed.
 */
TEST_F(PolygonTest, removeSmallAreas_hole_2)
{
    // make some areas.
    auto small_hole_1 = small_area; // Area = 100 micron^2 = 1e-4 mm^2
    small_hole_1.reverse();
    auto small_hole_2 = small_hole_1;
    small_hole_1.translate(Point2LL(10, 10));
    small_hole_2.translate(Point2LL(160, 160));
    auto med_square_1 = Polygon{}; // area = 2500 micron^2 = 2.5e-3 mm^2
    med_square_1.push_back(Point2LL(0, 0));
    med_square_1.push_back(Point2LL(50, 0));
    med_square_1.push_back(Point2LL(50, 50));
    med_square_1.push_back(Point2LL(0, 50));
    med_square_1.translate(Point2LL(150, 150));

    // add areas to polygons
    auto d_polygons = Shape{};
    d_polygons.push_back(test_square); // area = 10000 micron^2 = 1e-2 mm^2
    d_polygons.push_back(small_hole_1);
    d_polygons.push_back(med_square_1);
    d_polygons.push_back(small_hole_2);

    // for remove_holes == false, two polygons removed.
    auto act_polygons = d_polygons;
    // make an expected Shape
    auto exp_polygons = Shape{};
    exp_polygons.push_back(test_square);
    exp_polygons.push_back(small_hole_1);
    act_polygons.removeSmallAreas(3e-3, false);
    twoPolygonsAreEqual(act_polygons, exp_polygons);

    // for remove_holes == true, three polygons removed.
    act_polygons = d_polygons;
    // make an expected Polygons
    exp_polygons = Shape{};
    exp_polygons.push_back(test_square);
    act_polygons.removeSmallAreas(3e-3, true);
    twoPolygonsAreEqual(act_polygons, exp_polygons);
}

/*
 * Test the following:
 *   1. Two large areas (triangle and square) are not removed.
 *   2. Two small holes in the square are removed if remove_holes==true.
 *   3. Three small areas are always removed.
 */
TEST_F(PolygonTest, removeSmallAreas_complex)
{
    // make some areas.
    auto small_area_1 = small_area; // Area = 100 micron^2 = 1e-4 mm^2
    small_area_1.translate(Point2LL(350, 450));
    auto small_area_2 = small_area;
    small_area_2.translate(Point2LL(450, 350));
    auto small_hole_1 = small_area; // Area = 100 micron^2 = 1e-4 mm^2
    small_hole_1.reverse();
    auto small_hole_2 = small_hole_1;
    small_hole_1.translate(Point2LL(3, 3));
    small_hole_2.translate(Point2LL(22, 50));
    auto triangle_1 = triangle; // area = 10000 micron^2 = 1e-2 mm^2
    triangle_1.translate(Point2LL(600, 0));

    // add areas to polygons
    auto d_polygons = Shape{};
    d_polygons.push_back(small_area_1);
    d_polygons.push_back(small_area_2);
    d_polygons.push_back(test_square); // area = 10000 micron^2 = 1e-2 mm^2
    d_polygons.push_back(small_hole_1);
    d_polygons.push_back(small_hole_2);
    d_polygons.push_back(triangle_1);

    // for remove_holes == false there should be 2 small areas removed.
    auto act_polygons = d_polygons;
    // make an expected Shape
    auto exp_polygons = Shape{};
    exp_polygons.push_back(test_square); // area = 10000 micron^2 = 1e-2 mm^2
    exp_polygons.push_back(small_hole_1);
    exp_polygons.push_back(small_hole_2);
    exp_polygons.push_back(triangle_1);
    act_polygons.removeSmallAreas(1e-3, false);
    twoPolygonsAreEqual(act_polygons, exp_polygons);

    // for remove_holes == true there should be 2 small areas and 2 small holes removed.
    act_polygons = d_polygons;
    // make an expected Polygons
    exp_polygons = Shape{};
    exp_polygons.push_back(test_square);
    exp_polygons.push_back(triangle_1); // area = 10000 micron^2 = 1e-2 mm^2
    act_polygons.removeSmallAreas(1e-3, true);
    twoPolygonsAreEqual(act_polygons, exp_polygons);
}

/*
 * Test that we can iterate over segments of open/closed polylines and convert them to each other
 */
TEST_F(PolygonTest, openCloseLines)
{
    // make some line
    OpenPolyline openPolyline;
    openPolyline.emplace_back(0, 0);
    openPolyline.emplace_back(1000, 0);
    openPolyline.emplace_back(1000, 1000);
    openPolyline.emplace_back(0, 1000);

    // Make some casts and check that the results are consistent
    EXPECT_EQ(openPolyline.length(), 3000);

    ClosedPolyline& closedPolyline = openPolyline.toType<ClosedPolyline>();
    EXPECT_EQ(closedPolyline.length(), 4000);

    Polygon& polygon = openPolyline.toType<Polygon>();
    EXPECT_EQ(polygon.area(), 1000000);

    // Check advanced calculations on segment length
    EXPECT_TRUE(openPolyline.shorterThan(3500));
    EXPECT_FALSE(closedPolyline.shorterThan(3500));
}

} // namespace cura
// NOLINTEND(*-magic-numbers)<|MERGE_RESOLUTION|>--- conflicted
+++ resolved
@@ -1,7 +1,6 @@
 // Copyright (c) 2022 Ultimaker B.V.
 // CuraEngine is released under the terms of the AGPLv3 or higher.
 
-<<<<<<< HEAD
 #include "geometry/polygon.h" // The class under test.
 
 #include <gtest/gtest.h>
@@ -9,12 +8,6 @@
 #include "geometry/closed_polyline.h"
 #include "geometry/open_polyline.h"
 #include "geometry/single_shape.h"
-=======
-#include "utils/polygon.h" // The class under test.
-
-#include <gtest/gtest.h>
-
->>>>>>> 8b1757ec
 #include "utils/Coord_t.h"
 #include "utils/SVG.h" // helper functions
 #include "utils/polygonUtils.h" // helper functions
@@ -248,21 +241,6 @@
     EXPECT_GT(area, 0) << "Inner polygon should be clockwise.";
 }
 
-<<<<<<< HEAD
-TEST_F(PolygonTest, getEmptyHolesTest)
-{
-    const Shape holes = clockwise_donut.getEmptyHoles();
-
-    ASSERT_EQ(holes.size(), 1);
-    ASSERT_EQ(holes[0].size(), clockwise_small.size()) << "Empty hole should have the same amount of vertices as the original polygon.";
-    for (size_t point_index = 0; point_index < holes[0].size(); point_index++)
-    {
-        EXPECT_EQ(holes[0][point_index], clockwise_small[point_index]) << "Coordinates of the empty hole must be the same as the original polygon.";
-    }
-}
-
-=======
->>>>>>> 8b1757ec
 /*
  * The convex hull of a cube should still be a cube
  */
