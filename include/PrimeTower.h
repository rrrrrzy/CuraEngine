--- conflicted
+++ resolved
@@ -41,16 +41,11 @@
     std::vector<ClosestPolygonPoint> prime_tower_start_locations_; //!< The differernt locations where to pre-wipe the active nozzle
     const unsigned int number_of_prime_tower_start_locations_ = 21; //!< The required size of \ref PrimeTower::wipe_locations
 
-<<<<<<< HEAD
-    MovesByExtruder prime_moves; //!< For each extruder, the moves to be processed for actual priming.
+    MovesByExtruder prime_moves_; //!< For each extruder, the moves to be processed for actual priming.
     std::map<size_t, std::map<size_t, Polygons>>
-        sparse_pattern_per_extruders; //!< For each extruders combination, and for each actual extruder, the pattern to print on all layers where extruders are actually useless.
-    MovesByLayer base_extra_moves; //!< For each layer and each extruder, the extra moves to be processed for better adhesion/strength
-    MovesByExtruder inset_extra_moves; //!< For each extruder, the extra inset moves to be processed for better adhesion on initial layer
-=======
-    MovesByExtruder prime_moves_; //!< For each extruder, the moves to be processed for actual priming.
+        sparse_pattern_per_extruders_; //!< For each extruders combination, and for each actual extruder, the pattern to print on all layers where extruders are actually useless.
     MovesByLayer base_extra_moves_; //!< For each layer and each extruder, the extra moves to be processed for better adhesion/strength
->>>>>>> 90aea70b
+    MovesByExtruder inset_extra_moves_; //!< For each extruder, the extra inset moves to be processed for better adhesion on initial layer
 
     Polygons outer_poly_; //!< The outline of the outermost prime tower.
     std::vector<Polygons> outer_poly_base_; //!< The outline of the layers having extra width for the base
