--- conflicted
+++ resolved
@@ -4,7 +4,12 @@
 #ifndef SKELETAL_TRAPEZOIDATION_H
 #define SKELETAL_TRAPEZOIDATION_H
 
-<<<<<<< HEAD
+#include <memory> // smart pointers
+#include <unordered_map>
+#include <utility> // pair
+
+#include <boost/polygon/voronoi.hpp>
+
 #include "BeadingStrategy/BeadingStrategy.h"
 #include "SkeletalTrapezoidationEdge.h"
 #include "SkeletalTrapezoidationGraph.h"
@@ -17,30 +22,6 @@
 #include "utils/polygon.h"
 #include "utils/section_type.h"
 
-#include <boost/polygon/voronoi.hpp>
-=======
->>>>>>> 90aea70b
-#include <memory> // smart pointers
-#include <unordered_map>
-#include <utility> // pair
-
-<<<<<<< HEAD
-=======
-#include <boost/polygon/voronoi.hpp>
-
-#include "BeadingStrategy/BeadingStrategy.h"
-#include "SkeletalTrapezoidationEdge.h"
-#include "SkeletalTrapezoidationGraph.h"
-#include "SkeletalTrapezoidationJoint.h"
-#include "settings/types/Ratio.h"
-#include "utils/ExtrusionJunction.h"
-#include "utils/ExtrusionLine.h"
-#include "utils/HalfEdgeGraph.h"
-#include "utils/PolygonsSegmentIndex.h"
-#include "utils/polygon.h"
-#include "utils/section_type.h"
-
->>>>>>> 90aea70b
 namespace cura
 {
 
@@ -78,17 +59,6 @@
     template<typename T>
     using ptr_vector_t = std::vector<std::shared_ptr<T>>;
 
-<<<<<<< HEAD
-    AngleRadians transitioning_angle; //!< How pointy a region should be before we apply the method. Equals 180* - limit_bisector_angle
-    coord_t discretization_step_size; //!< approximate size of segments when parabolic VD edges get discretized (and vertex-vertex edges)
-    coord_t transition_filter_dist; //!< Filter transition mids (i.e. anchors) closer together than this
-    coord_t allowed_filter_deviation; //!< The allowed line width deviation induced by filtering
-    coord_t beading_propagation_transition_dist; //!< When there are different beadings propagated from below and from above, use this transitioning distance
-    static constexpr coord_t central_filter_dist = 20; //!< Filter areas marked as 'central' smaller than this
-    static constexpr coord_t snap_dist = 20; //!< Generic arithmatic inaccuracy. Only used to determine whether a transition really needs to insert an extra edge.
-    int layer_idx{};
-    SectionType section_type;
-=======
     AngleRadians transitioning_angle_; //!< How pointy a region should be before we apply the method. Equals 180* - limit_bisector_angle
     coord_t discretization_step_size_; //!< approximate size of segments when parabolic VD edges get discretized (and vertex-vertex edges)
     coord_t transition_filter_dist_; //!< Filter transition mids (i.e. anchors) closer together than this
@@ -98,7 +68,6 @@
     static constexpr coord_t snap_dist_ = 20; //!< Generic arithmatic inaccuracy. Only used to determine whether a transition really needs to insert an extra edge.
     int layer_idx_{};
     SectionType section_type_;
->>>>>>> 90aea70b
 
     /*!
      * The strategy to use to fill a certain shape with lines.
@@ -150,19 +119,6 @@
         coord_t beading_propagation_transition_dist,
         int layer_idx,
         SectionType section_type);
-<<<<<<< HEAD
-
-    /*!
-     * A skeletal graph through the polygons that we need to fill with beads.
-     *
-     * The skeletal graph represents the medial axes through each part of the
-     * polygons, and the lines from these medial axes towards each vertex of the
-     * polygons. The graph can be used to see what the width is of a polygon in
-     * each place and where the width transitions.
-     */
-    graph_t graph;
-=======
->>>>>>> 90aea70b
 
     /*!
      * Generate the paths that the printer must extrude, to print the outlines
@@ -183,13 +139,8 @@
         edge_t* edge_;
         std::list<TransitionMiddle>::iterator transition_it_;
         TransitionMidRef(edge_t* edge, std::list<TransitionMiddle>::iterator transition_it)
-<<<<<<< HEAD
-            : edge(edge)
-            , transition_it(transition_it)
-=======
             : edge_(edge)
             , transition_it_(transition_it)
->>>>>>> 90aea70b
         {
         }
     };
@@ -230,15 +181,6 @@
      * \p prev_edge serves as input and output. May be null as input.
      */
     void transferEdge(
-<<<<<<< HEAD
-        Point from,
-        Point to,
-        vd_t::edge_type& vd_edge,
-        edge_t*& prev_edge,
-        Point& start_source_point,
-        Point& end_source_point,
-        const std::vector<Point>& points,
-=======
         Point2LL from,
         Point2LL to,
         vd_t::edge_type& vd_edge,
@@ -246,7 +188,6 @@
         Point2LL& start_source_point,
         Point2LL& end_source_point,
         const std::vector<Point2LL>& points,
->>>>>>> 90aea70b
         const std::vector<Segment>& segments);
 
     /*!
@@ -302,19 +243,11 @@
      */
     bool computePointCellRange(
         vd_t::cell_type& cell,
-<<<<<<< HEAD
-        Point& start_source_point,
-        Point& end_source_point,
-        vd_t::edge_type*& starting_vd_edge,
-        vd_t::edge_type*& ending_vd_edge,
-        const std::vector<Point>& points,
-=======
         Point2LL& start_source_point,
         Point2LL& end_source_point,
         vd_t::edge_type*& starting_vd_edge,
         vd_t::edge_type*& ending_vd_edge,
         const std::vector<Point2LL>& points,
->>>>>>> 90aea70b
         const std::vector<Segment>& segments);
 
     /*!
@@ -343,19 +276,11 @@
      */
     void computeSegmentCellRange(
         vd_t::cell_type& cell,
-<<<<<<< HEAD
-        Point& start_source_point,
-        Point& end_source_point,
-        vd_t::edge_type*& starting_vd_edge,
-        vd_t::edge_type*& ending_vd_edge,
-        const std::vector<Point>& points,
-=======
         Point2LL& start_source_point,
         Point2LL& end_source_point,
         vd_t::edge_type*& starting_vd_edge,
         vd_t::edge_type*& ending_vd_edge,
         const std::vector<Point2LL>& points,
->>>>>>> 90aea70b
         const std::vector<Segment>& segments);
 
     /*!
