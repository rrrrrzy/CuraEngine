--- conflicted
+++ resolved
@@ -8,8 +8,7 @@
 from conan.tools.files import copy, mkdir, update_conandata
 from conan.tools.cmake import CMakeToolchain, CMakeDeps, CMake, cmake_layout
 from conan.tools.build import check_min_cppstd
-from conan.tools.scm import Version, Git
-
+from conan.tools.scm import Version
 
 required_conan_version = ">=1.58.0 <2.0.0"
 
@@ -43,15 +42,11 @@
 
     def set_version(self):
         if not self.version:
-<<<<<<< HEAD
             self.version = self.conan_data["version"]
-=======
-            git = Git(self)
-            self.version = f"5.7.0-alpha+{git.get_commit()[:6]}"
->>>>>>> faece8fc
 
     def export(self):
         update_conandata(self, {"version": self.version})
+
     def export_sources(self):
         copy(self, "CMakeLists.txt", self.recipe_folder, self.export_sources_folder)
         copy(self, "Cura.proto", self.recipe_folder, self.export_sources_folder)
@@ -96,18 +91,12 @@
             self.test_requires("docopt.cpp/0.6.3")
 
     def requirements(self):
-<<<<<<< HEAD
         for req in self.conan_data["requirements"]:
             if "arcus" in req and not self.options.enable_arcus:
                 continue
             self.requires(req)
-
-=======
-        if self.options.enable_arcus:
-            self.requires("arcus/5.3.0")
         if self.options.get_safe("enable_sentry", False):
             self.requires("sentry-native/0.6.5")
->>>>>>> faece8fc
         self.requires("asio-grpc/2.6.0")
         self.requires("grpc/1.50.1")
         self.requires("clipper/6.4.2")
