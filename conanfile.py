#  Copyright (c) 2023 UltiMaker
#  CuraEngine is released under the terms of the AGPLv3 or higher

from os import path

from conan import ConanFile
from conan.errors import ConanInvalidConfiguration
from conan.tools.files import copy, mkdir
from conan.tools.cmake import CMakeToolchain, CMakeDeps, CMake, cmake_layout
from conan.tools.build import check_min_cppstd
from conan.tools.scm import Version

required_conan_version = ">=1.58.0 <2.0.0"


class CuraEngineConan(ConanFile):
    name = "curaengine"
    license = "AGPL-3.0"
    author = "UltiMaker"
    url = "https://github.com/Ultimaker/CuraEngine"
    description = "Powerful, fast and robust engine for converting 3D models into g-code instructions for 3D printers. It is part of the larger open source project Cura."
    topics = ("cura", "protobuf", "gcode", "c++", "curaengine", "libarcus", "gcode-generation", "3D-printing")
    exports = "LICENSE*"
    settings = "os", "compiler", "build_type", "arch"

    options = {
        "enable_arcus": [True, False],
        "enable_benchmarks": [True, False],
        "enable_extensive_warnings": [True, False],
        "enable_plugins": [True, False],
        "enable_remote_plugins": [True, False],
    }
    default_options = {
        "enable_arcus": True,
        "enable_benchmarks": False,
        "enable_extensive_warnings": False,
        "enable_plugins": True,
        "enable_remote_plugins": False,
    }

    def set_version(self):
        if not self.version:
<<<<<<< HEAD
            self.version = self.conan_data["version"]
=======
            self.version = "5.7.0-alpha"
>>>>>>> 7be00dec

    def export_sources(self):
        copy(self, "CMakeLists.txt", self.recipe_folder, self.export_sources_folder)
        copy(self, "Cura.proto", self.recipe_folder, self.export_sources_folder)
        copy(self, "CuraEngine.ico", self.recipe_folder, self.export_sources_folder)
        copy(self, "CuraEngine.rc", self.recipe_folder, self.export_sources_folder)
        copy(self, "LICENSE", self.recipe_folder, self.export_sources_folder)
        copy(self, "*", path.join(self.recipe_folder, "src"), path.join(self.export_sources_folder, "src"))
        copy(self, "*", path.join(self.recipe_folder, "include"), path.join(self.export_sources_folder, "include"))
        copy(self, "*", path.join(self.recipe_folder, "benchmark"), path.join(self.export_sources_folder, "benchmark"))
        copy(self, "*", path.join(self.recipe_folder, "stress_benchmark"), path.join(self.export_sources_folder, "stress_benchmark"))
        copy(self, "*", path.join(self.recipe_folder, "tests"), path.join(self.export_sources_folder, "tests"))

    def config_options(self):
        if not self.options.enable_plugins:
            del self.options.enable_remote_plugins

    def configure(self):
        self.options["boost"].header_only = True
        self.options["clipper"].shared = True

        self.options["protobuf"].shared = False
        if self.options.enable_arcus:
            self.options["arcus"].shared = True

    def validate(self):
        if self.settings.compiler.get_safe("cppstd"):
            check_min_cppstd(self, 20)
        if self.version:
            if Version(self.version) <= Version("4"):
                raise ConanInvalidConfiguration("only versions 5+ are supported")

    def build_requirements(self):
        self.test_requires("standardprojectsettings/[>=0.1.0]@ultimaker/stable")
        self.test_requires("protobuf/3.21.9")
        if not self.conf.get("tools.build:skip_test", False, check_type=bool):
            self.test_requires("gtest/1.12.1")
        if self.options.enable_benchmarks:
            self.test_requires("benchmark/1.7.0")
            self.test_requires("docopt.cpp/0.6.3")

    def requirements(self):
        for req in self.conan_data["requirements"]:
            if "arcus" in req and not self.options.enable_arcus:
                continue
            self.requires(req)

        self.requires("asio-grpc/2.6.0")
        self.requires("grpc/1.50.1")
        self.requires("clipper/6.4.2")
        self.requires("boost/1.82.0")
        self.requires("rapidjson/1.1.0")
        self.requires("stb/20200203")
        self.requires("spdlog/1.12.0")
        self.requires("fmt/10.1.1")
        self.requires("range-v3/0.12.0")
        self.requires("neargye-semver/0.3.0")
        self.requires("protobuf/3.21.9")
        self.requires("zlib/1.2.12")
        self.requires("openssl/1.1.1l")

    def generate(self):
        deps = CMakeDeps(self)
        deps.generate()

        tc = CMakeToolchain(self)
        tc.variables["CURA_ENGINE_VERSION"] = self.version
        tc.variables["ENABLE_ARCUS"] = self.options.enable_arcus
        tc.variables["ENABLE_TESTING"] = not self.conf.get("tools.build:skip_test", False, check_type=bool)
        tc.variables["ENABLE_BENCHMARKS"] = self.options.enable_benchmarks
        tc.variables["EXTENSIVE_WARNINGS"] = self.options.enable_extensive_warnings
        tc.variables["OLDER_APPLE_CLANG"] = self.settings.compiler == "apple-clang" and Version(self.settings.compiler.version) < "14"
        if self.options.enable_plugins:
            tc.variables["ENABLE_PLUGINS"] = True
            tc.variables["ENABLE_REMOTE_PLUGINS"] = self.options.enable_remote_plugins
        else:
            tc.variables["ENABLE_PLUGINS"] = self.options.enable_plugins
        tc.generate()

        for dep in self.dependencies.values():
            if len(dep.cpp_info.libdirs) > 0:
                copy(self, "*.dylib", dep.cpp_info.libdirs[0], self.build_folder)
                copy(self, "*.dll", dep.cpp_info.libdirs[0], self.build_folder)
            if len(dep.cpp_info.bindirs) > 0:
                copy(self, "*.dll", dep.cpp_info.bindirs[0], self.build_folder)
            if not self.conf.get("tools.build:skip_test", False, check_type=bool):
                test_path = path.join(self.build_folder, "tests")
                if not path.exists(test_path):
                    mkdir(self, test_path)
                if len(dep.cpp_info.libdirs) > 0:
                    copy(self, "*.dylib", dep.cpp_info.libdirs[0], path.join(self.build_folder, "tests"))
                    copy(self, "*.dll", dep.cpp_info.libdirs[0], path.join(self.build_folder, "tests"))
                if len(dep.cpp_info.bindirs) > 0:
                    copy(self, "*.dll", dep.cpp_info.bindirs[0], path.join(self.build_folder, "tests"))

    def layout(self):
        cmake_layout(self)
        self.cpp.build.includedirs = ["."]  # To package the generated headers
        self.cpp.package.libs = ["_CuraEngine"]

    def build(self):
        cmake = CMake(self)
        cmake.configure()
        cmake.build()

    def package(self):
        ext = ".exe" if self.settings.os == "Windows" else ""
        copy(self, f"CuraEngine{ext}", src=self.build_folder, dst=path.join(self.package_folder, "bin"))
        copy(self, f"_CuraEngine.*", src=self.build_folder, dst=path.join(self.package_folder, "lib"))
        copy(self, "LICENSE*", src=self.source_folder, dst=path.join(self.package_folder, "license"))

    def package_info(self):
        ext = ".exe" if self.settings.os == "Windows" else ""
        if self.in_local_cache:
            self.conf_info.define_path("user.curaengine:curaengine", path.join(self.package_folder, "bin", f"CuraEngine{ext}"))
        else:
            self.conf_info.define_path("user.curaengine:curaengine", path.join(self.build_folder, f"CuraEngine{ext}"))<|MERGE_RESOLUTION|>--- conflicted
+++ resolved
@@ -40,11 +40,7 @@
 
     def set_version(self):
         if not self.version:
-<<<<<<< HEAD
             self.version = self.conan_data["version"]
-=======
-            self.version = "5.7.0-alpha"
->>>>>>> 7be00dec
 
     def export_sources(self):
         copy(self, "CMakeLists.txt", self.recipe_folder, self.export_sources_folder)
