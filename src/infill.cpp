--- conflicted
+++ resolved
@@ -414,7 +414,7 @@
 {
     Polygons uncropped;
     mesh.base_subdiv_cube->generateSubdivisionLines(z, uncropped);
-    result = uncropped.cut(in_outline.offset(infill_overlap));
+    result = uncropped.cut(outer_contour.offset(infill_overlap));
 }
 
 void Infill::generateCrossInfill(const SierpinskiFillProvider& cross_fill_provider, Polygons& result_polygons, Polygons& result_lines)
@@ -458,21 +458,6 @@
     }
 }
 
-<<<<<<< HEAD
-void Infill::addLineSegmentsInfill(Polygons& result, Polygons& input)
-{
-    ClipperLib::PolyTree interior_segments_tree;
-    outer_contour.offset(infill_overlap).lineSegmentIntersection(input, interior_segments_tree);
-    ClipperLib::Paths interior_segments;
-    ClipperLib::OpenPathsFromPolyTree(interior_segments_tree, interior_segments);
-    for (size_t idx = 0; idx < interior_segments.size(); idx++)
-    {
-        result.addLine(interior_segments[idx][0], interior_segments[idx][1]);
-    }
-}
-
-=======
->>>>>>> 0852f3cd
 void Infill::addLineInfill(Polygons& result, const PointMatrix& rotation_matrix, const int scanline_min_idx, const int line_distance, const AABB boundary, std::vector<std::vector<coord_t>>& cut_list, coord_t shift)
 {
     auto compare_coord_t = [](const void* a, const void* b)
