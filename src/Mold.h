--- conflicted
+++ resolved
@@ -22,16 +22,6 @@
      * 
      * The open polylines of the model are also used to cut out the shape inside the mold.
      * 
-<<<<<<< HEAD
-     * \param slicer The container for the sliced polygons (and open polylines)
-     * \param layer_height The overall layer height used (used to compute an offset from the \p angle)
-     * \param angle The overhang angle for the outer outlines of the mold
-     * \param width The minmal width of the mold; the minmal distance between the outside and inside of the mold in horizontal direction
-     * \param open_polyline_width The width with which the open polylines are cut out of the mold
-     * \param open_polyline_width_layer0 The width with which the open polylines are cut out of the mold on the first layer
-     */
-    static void process(Slicer& slicer, coord_t layer_height, double angle, coord_t width, coord_t open_polyline_width, coord_t open_polyline_width_layer0);
-=======
      * First the new outlines of all meshes on a layer are computed and then all mold meshes are cut out.
      * This prevents molds reaching through each others casting cutout space.
      * 
@@ -40,7 +30,6 @@
      * \param layer_height The overall layer height used (used to compute an offset from the mold angle)
      */
     static void process(SliceDataStorage& storage, std::vector<Slicer*>& slicer_list, coord_t layer_height);
->>>>>>> 6a45dd7b
 private:
 };
 
