// Copyright (c) 2023 UltiMaker
// CuraEngine is released under the terms of the AGPLv3 or higher

#include "MeshGroup.h"

<<<<<<< HEAD
=======
#include <limits>
#include <stdio.h>
#include <string.h>

#include <fmt/format.h>
#include <range/v3/view/enumerate.hpp>
#include <scripta/logger.h>
#include <spdlog/spdlog.h>

>>>>>>> 0c3e9d0c
#include "settings/types/Ratio.h" //For the shrinkage percentage and scale factor.
#include "utils/FMatrix4x3.h" //To transform the input meshes for shrinkage compensation and to align in command line mode.
#include "utils/floatpoint.h" //To accept incoming meshes with floating point vertices.
#include "utils/gettime.h"
#include "utils/section_type.h"
#include "utils/string.h"

#include <fmt/format.h>
#include <range/v3/view/enumerate.hpp>
#include <scripta/logger.h>
#include <spdlog/spdlog.h>

#include <limits>
#include <stdio.h>
#include <string.h>

namespace cura
{

FILE* binaryMeshBlob = nullptr;

/* Custom fgets function to support Mac line-ends in Ascii STL files. OpenSCAD produces this when used on Mac */
void* fgets_(char* ptr, size_t len, FILE* f)
{
    while (len && fread(ptr, 1, 1, f) > 0)
    {
        if (*ptr == '\n' || *ptr == '\r')
        {
            *ptr = '\0';
            return ptr;
        }
        ptr++;
        len--;
    }
    return nullptr;
}

Point3 MeshGroup::min() const
{
    if (meshes.size() < 1)
    {
        return Point3(0, 0, 0);
    }
    Point3 ret(std::numeric_limits<coord_t>::max(), std::numeric_limits<coord_t>::max(), std::numeric_limits<coord_t>::max());
    for (const Mesh& mesh : meshes)
    {
        if (mesh.settings.get<bool>("infill_mesh") || mesh.settings.get<bool>("cutting_mesh")
            || mesh.settings.get<bool>("anti_overhang_mesh")) // Don't count pieces that are not printed.
        {
            continue;
        }
        Point3 v = mesh.min();
        ret.x = std::min(ret.x, v.x);
        ret.y = std::min(ret.y, v.y);
        ret.z = std::min(ret.z, v.z);
    }
    return ret;
}

Point3 MeshGroup::max() const
{
    if (meshes.size() < 1)
    {
        return Point3(0, 0, 0);
    }
    Point3 ret(std::numeric_limits<int32_t>::min(), std::numeric_limits<int32_t>::min(), std::numeric_limits<int32_t>::min());
    for (const Mesh& mesh : meshes)
    {
        if (mesh.settings.get<bool>("infill_mesh") || mesh.settings.get<bool>("cutting_mesh")
            || mesh.settings.get<bool>("anti_overhang_mesh")) // Don't count pieces that are not printed.
        {
            continue;
        }
        Point3 v = mesh.max();
        ret.x = std::max(ret.x, v.x);
        ret.y = std::max(ret.y, v.y);
        ret.z = std::max(ret.z, v.z);
    }
    return ret;
}

void MeshGroup::clear()
{
    for (Mesh& m : meshes)
    {
        m.clear();
    }
}

void MeshGroup::finalize()
{
    // If the machine settings have been supplied, offset the given position vertices to the center of vertices (0,0,0) is at the bed center.
    Point3 meshgroup_offset(0, 0, 0);
    if (! settings.get<bool>("machine_center_is_zero"))
    {
        meshgroup_offset.x = settings.get<coord_t>("machine_width") / 2;
        meshgroup_offset.y = settings.get<coord_t>("machine_depth") / 2;
    }

    // If a mesh position was given, put the mesh at this position in 3D space.
    for (Mesh& mesh : meshes)
    {
        Point3 mesh_offset(mesh.settings.get<coord_t>("mesh_position_x"), mesh.settings.get<coord_t>("mesh_position_y"), mesh.settings.get<coord_t>("mesh_position_z"));
        if (mesh.settings.get<bool>("center_object"))
        {
            Point3 object_min = mesh.min();
            Point3 object_max = mesh.max();
            Point3 object_size = object_max - object_min;
            mesh_offset += Point3(-object_min.x - object_size.x / 2, -object_min.y - object_size.y / 2, -object_min.z);
        }
        mesh.translate(mesh_offset + meshgroup_offset);
    }
    scaleFromBottom(
        settings.get<Ratio>("material_shrinkage_percentage_xy"),
        settings.get<Ratio>("material_shrinkage_percentage_z")); // Compensate for the shrinkage of the material.
    for (const auto& [idx, mesh] : meshes | ranges::views::enumerate)
    {
        scripta::log(fmt::format("mesh_{}", idx), mesh, SectionType::NA);
    }
}

void MeshGroup::scaleFromBottom(const Ratio factor_xy, const Ratio factor_z)
{
    const Point3 center = (max() + min()) / 2;
    const Point3 origin(center.x, center.y, 0);

    const FMatrix4x3 transformation = FMatrix4x3::scale(factor_xy, factor_xy, factor_z, origin);
    for (Mesh& mesh : meshes)
    {
        mesh.transform(transformation);
    }
}

bool loadMeshSTL_ascii(Mesh* mesh, const char* filename, const FMatrix4x3& matrix)
{
    FILE* f = fopen(filename, "rt");
    char buffer[1024];
    FPoint3 vertex;
    int n = 0;
    Point3 v0(0, 0, 0), v1(0, 0, 0), v2(0, 0, 0);
    while (fgets_(buffer, sizeof(buffer), f))
    {
        if (sscanf(buffer, " vertex %f %f %f", &vertex.x, &vertex.y, &vertex.z) == 3)
        {
            n++;
            switch (n)
            {
            case 1:
                v0 = matrix.apply(vertex);
                break;
            case 2:
                v1 = matrix.apply(vertex);
                break;
            case 3:
                v2 = matrix.apply(vertex);
                mesh->addFace(v0, v1, v2);
                n = 0;
                break;
            }
        }
    }
    fclose(f);
    mesh->finish();
    return true;
}

bool loadMeshSTL_binary(Mesh* mesh, const char* filename, const FMatrix4x3& matrix)
{
    FILE* f = fopen(filename, "rb");

    fseek(f, 0L, SEEK_END);
    long long file_size = ftell(f); // The file size is the position of the cursor after seeking to the end.
    rewind(f); // Seek back to start.
    size_t face_count = (file_size - 80 - sizeof(uint32_t)) / 50; // Subtract the size of the header. Every face uses exactly 50 bytes.

    char buffer[80];
    // Skip the header
    if (fread(buffer, 80, 1, f) != 1)
    {
        fclose(f);
        return false;
    }

    uint32_t reported_face_count;
    // Read the face count. We'll use it as a sort of redundancy code to check for file corruption.
    if (fread(&reported_face_count, sizeof(uint32_t), 1, f) != 1)
    {
        fclose(f);
        return false;
    }
    if (reported_face_count != face_count)
    {
        spdlog::warn("Face count reported by file ({}) is not equal to actual face count ({}). File could be corrupt!", reported_face_count, face_count);
    }

    // For each face read:
    // float(x,y,z) = normal, float(X,Y,Z)*3 = vertexes, uint16_t = flags
    //  Every Face is 50 Bytes: Normal(3*float), Vertices(9*float), 2 Bytes Spacer
    mesh->faces.reserve(face_count);
    mesh->vertices.reserve(face_count);
    for (unsigned int i = 0; i < face_count; i++)
    {
        if (fread(buffer, 50, 1, f) != 1)
        {
            fclose(f);
            return false;
        }
        float* v = ((float*)buffer) + 3;

        Point3 v0 = matrix.apply(FPoint3(v[0], v[1], v[2]));
        Point3 v1 = matrix.apply(FPoint3(v[3], v[4], v[5]));
        Point3 v2 = matrix.apply(FPoint3(v[6], v[7], v[8]));
        mesh->addFace(v0, v1, v2);
    }
    fclose(f);
    mesh->finish();
    return true;
}

bool loadMeshSTL(Mesh* mesh, const char* filename, const FMatrix4x3& matrix)
{
    FILE* f = fopen(filename, "rb");
    if (f == nullptr)
    {
        return false;
    }

    // assign filename to mesh_name
    mesh->mesh_name = filename;

    // Skip any whitespace at the beginning of the file.
    unsigned long long num_whitespace = 0; // Number of whitespace characters.
    unsigned char whitespace;
    if (fread(&whitespace, 1, 1, f) != 1)
    {
        fclose(f);
        return false;
    }
    while (isspace(whitespace))
    {
        num_whitespace++;
        if (fread(&whitespace, 1, 1, f) != 1)
        {
            fclose(f);
            return false;
        }
    }
    fseek(f, num_whitespace, SEEK_SET); // Seek to the place after all whitespace (we may have just read too far).

    char buffer[6];
    if (fread(buffer, 5, 1, f) != 1)
    {
        fclose(f);
        return false;
    }
    fclose(f);

    buffer[5] = '\0';
    if (stringcasecompare(buffer, "solid") == 0)
    {
        bool load_success = loadMeshSTL_ascii(mesh, filename, matrix);
        if (! load_success)
            return false;

        // This logic is used to handle the case where the file starts with
        // "solid" but is a binary file.
        if (mesh->faces.size() < 1)
        {
            mesh->clear();
            return loadMeshSTL_binary(mesh, filename, matrix);
        }
        return true;
    }
    return loadMeshSTL_binary(mesh, filename, matrix);
}

bool loadMeshIntoMeshGroup(MeshGroup* meshgroup, const char* filename, const FMatrix4x3& transformation, Settings& object_parent_settings)
{
    TimeKeeper load_timer;

    const char* ext = strrchr(filename, '.');
    if (ext && (strcmp(ext, ".stl") == 0 || strcmp(ext, ".STL") == 0))
    {
        Mesh mesh(object_parent_settings);
        if (loadMeshSTL(&mesh, filename, transformation)) // Load it! If successful...
        {
            meshgroup->meshes.push_back(mesh);
            spdlog::info("loading '{}' took {:03.3f} seconds", filename, load_timer.restart());
            return true;
        }
    }
    spdlog::warn("Unable to recognize the extension of the file. Currently only .stl and .STL are supported.");
    return false;
}

} // namespace cura<|MERGE_RESOLUTION|>--- conflicted
+++ resolved
@@ -3,8 +3,6 @@
 
 #include "MeshGroup.h"
 
-<<<<<<< HEAD
-=======
 #include <limits>
 #include <stdio.h>
 #include <string.h>
@@ -14,22 +12,12 @@
 #include <scripta/logger.h>
 #include <spdlog/spdlog.h>
 
->>>>>>> 0c3e9d0c
 #include "settings/types/Ratio.h" //For the shrinkage percentage and scale factor.
 #include "utils/FMatrix4x3.h" //To transform the input meshes for shrinkage compensation and to align in command line mode.
 #include "utils/floatpoint.h" //To accept incoming meshes with floating point vertices.
 #include "utils/gettime.h"
 #include "utils/section_type.h"
 #include "utils/string.h"
-
-#include <fmt/format.h>
-#include <range/v3/view/enumerate.hpp>
-#include <scripta/logger.h>
-#include <spdlog/spdlog.h>
-
-#include <limits>
-#include <stdio.h>
-#include <string.h>
 
 namespace cura
 {
