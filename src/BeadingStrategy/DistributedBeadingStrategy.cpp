//Copyright (c) 2020 Ultimaker B.V.
//CuraEngine is released under the terms of the AGPLv3 or higher.

#include "DistributedBeadingStrategy.h"

namespace cura
{

    DistributedBeadingStrategy::Beading DistributedBeadingStrategy::compute(coord_t thickness, coord_t bead_count) const
    {
<<<<<<< HEAD
        ret.bead_widths.emplace_back(thickness);
        ret.toolpath_locations.emplace_back(thickness / 2);
        ret.left_over = 0;
    }
    else if (bead_count > 1)
    {
        const float widen_by = static_cast<float>(thickness) / (optimal_width_outer + optimal_width_inner * (bead_count - 1));

        // Outer wall:
        const auto distributed_width_outer = static_cast<coord_t>(optimal_width_outer * widen_by);
        ret.bead_widths.emplace_back(distributed_width_outer);
        ret.toolpath_locations.emplace_back(distributed_width_outer / 2);
=======
        Beading ret;
>>>>>>> 38fc8b97

        ret.total_thickness = thickness;
        if (bead_count > 0)
        {
            ret.bead_widths.resize(bead_count, thickness / bead_count);
            for (coord_t bead_idx = 0; bead_idx < bead_count; bead_idx++)
            {
                ret.toolpath_locations.emplace_back(thickness * (bead_idx * 2 + 1) / bead_count / 2);
            }
            ret.left_over = 0;
        }
        else
        {
            ret.left_over = thickness;
        }

        return ret;
    }

    coord_t DistributedBeadingStrategy::getOptimalThickness(coord_t bead_count) const
    {
        return bead_count * optimal_width;
    }

    coord_t DistributedBeadingStrategy::getTransitionThickness(coord_t lower_bead_count) const
    {
        return lower_bead_count * optimal_width + optimal_width / 2; // TODO: doesnt take min and max width into account
    }

    coord_t DistributedBeadingStrategy::getOptimalBeadCount(coord_t thickness) const
    {
        return (thickness + optimal_width / 2) / optimal_width;
    }

} // namespace cura<|MERGE_RESOLUTION|>--- conflicted
+++ resolved
@@ -8,22 +8,7 @@
 
     DistributedBeadingStrategy::Beading DistributedBeadingStrategy::compute(coord_t thickness, coord_t bead_count) const
     {
-<<<<<<< HEAD
-        ret.bead_widths.emplace_back(thickness);
-        ret.toolpath_locations.emplace_back(thickness / 2);
-        ret.left_over = 0;
-    }
-    else if (bead_count > 1)
-    {
-        const float widen_by = static_cast<float>(thickness) / (optimal_width_outer + optimal_width_inner * (bead_count - 1));
-
-        // Outer wall:
-        const auto distributed_width_outer = static_cast<coord_t>(optimal_width_outer * widen_by);
-        ret.bead_widths.emplace_back(distributed_width_outer);
-        ret.toolpath_locations.emplace_back(distributed_width_outer / 2);
-=======
         Beading ret;
->>>>>>> 38fc8b97
 
         ret.total_thickness = thickness;
         if (bead_count > 0)
