--- conflicted
+++ resolved
@@ -51,8 +51,8 @@
 class GCodePathConfig
 {
 private:
-    double speed_base; //!< movement speed (mm/s) specific to this print feature
-    double speed_current; //!< current movement speed (mm/s) (modified by layer_nr etc.)
+    double speed_iconic; //!< movement speed (mm/s) specific to this print feature
+    double speed; //!< current movement speed (mm/s) (modified by layer_nr etc.)
     int line_width; //!< width of the line extruded
     double flow; //!< extrusion flow modifier in %
     int layer_thickness; //!< layer height in micron
@@ -66,7 +66,7 @@
     /*!
      * Basic constructor.
      */
-    GCodePathConfig(RetractionConfig* retraction_config, PrintFeatureType type) : speed_base(0), speed_current(0), line_width(0), extrusion_mm3_per_mm(0.0), type(type), spiralize(false), retraction_config(retraction_config) {}
+    GCodePathConfig(RetractionConfig* retraction_config, PrintFeatureType type) : speed_iconic(0), speed(0), line_width(0), extrusion_mm3_per_mm(0.0), type(type), spiralize(false), retraction_config(retraction_config) {}
     
     /*!
      * Initialize some of the member variables.
@@ -79,8 +79,8 @@
      */
     void init(double speed, int line_width, double flow)
     {
-        speed_base = speed;
-        this->speed_current = speed;
+        speed_iconic = speed;
+        this->speed = speed;
         this->line_width = line_width;
         this->flow = flow;
     }
@@ -105,7 +105,7 @@
      */
     void smoothSpeed(double min_speed, int layer_nr, double max_speed_layer) 
     {
-        speed_current = (speed_base*layer_nr)/max_speed_layer + (min_speed*(max_speed_layer-layer_nr)/max_speed_layer);
+        speed = (speed_iconic*layer_nr)/max_speed_layer + (min_speed*(max_speed_layer-layer_nr)/max_speed_layer);
     }
 
     /*!
@@ -129,7 +129,7 @@
      */
     double getSpeed()
     {
-        return speed_current;
+        return speed;
     }
     
     int getLineWidth()
@@ -304,11 +304,6 @@
     void setFilamentDiameter(unsigned int n, int diameter);
     
     double getCurrentExtrudedVolume();
-<<<<<<< HEAD
-=======
-
-    double getTotalFilamentUsed(int e);
->>>>>>> 46c793e7
 
     /*!
      * Get the total extruded volume for a specific extruder in mm^3
