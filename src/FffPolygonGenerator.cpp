--- conflicted
+++ resolved
@@ -45,11 +45,6 @@
     storage.model_size = storage.model_max - storage.model_min;
 
     log("Slicing model...\n");
-<<<<<<< HEAD
-    int layer_height_0 = meshgroup->getSettingInMicrons("layer_height_0");
-    int layer_thickness = meshgroup->getSettingInMicrons("layer_height");
-    int initial_slice_z = layer_height_0 - layer_thickness / 2;
-=======
     int initial_layer_thickness = meshgroup->getSettingInMicrons("layer_height_0");
     if(initial_layer_thickness <= 0) //Initial layer height of 0 is not allowed. Negative layer height is nonsense.
     {
@@ -67,7 +62,6 @@
         initial_layer_thickness = layer_thickness; 
     }
     int initial_slice_z = initial_layer_thickness - layer_thickness / 2;
->>>>>>> 7d707681
     int layer_count = (storage.model_max.z - initial_slice_z) / layer_thickness + 1;
     if(layer_count <= 0) //Model is shallower than layer_height_0, so not even the first layer is sliced. Return an empty model then.
     {
@@ -122,11 +116,7 @@
                 layer.printZ += 
                     meshStorage.getSettingInMicrons("raft_base_thickness") 
                     + meshStorage.getSettingInMicrons("raft_interface_thickness") 
-<<<<<<< HEAD
                     + meshStorage.getSettingAsCount("raft_surface_layers") * getSettingInMicrons("raft_surface_thickness")
-=======
-                    + meshStorage.getSettingAsCount("raft_surface_layers") * getSettingInMicrons("raft_surface_thickness") //raft_surface_thickness") 
->>>>>>> 7d707681
                     + meshStorage.getSettingInMicrons("raft_airgap");
             }
     
