//Copyright (c) 2018 Ultimaker B.V.
//CuraEngine is released under the terms of the AGPLv3 or higher.

#include <array>
#include <list>
#include <sstream>
#include <unordered_set>

#include "linearAlg2D.h"
#include "polygonUtils.h"
#include "SparsePointGridInclusive.h"
#include "../utils/logoutput.h"

#ifdef DEBUG
#include "AABB.h"
#include "SVG.h"
#endif

namespace cura
{

const std::function<int(Point)> PolygonUtils::no_penalty_function = [](Point){ return 0; };

int64_t PolygonUtils::segmentLength(PolygonsPointIndex start, PolygonsPointIndex end)
{
    assert(start.poly_idx == end.poly_idx);
    int64_t segment_length = 0;
    Point prev_vert = start.p();
    ConstPolygonRef poly = (*start.polygons)[start.poly_idx];
    for (unsigned int point_idx = 1; point_idx <= poly.size(); point_idx++)
    {
        unsigned int vert_idx = (start.point_idx + point_idx) % poly.size();
        Point vert = poly[vert_idx];
        segment_length += vSize(vert - prev_vert);

        if (vert_idx == end.point_idx)
        { // break at the end of the loop, so that [end] and [start] may be the same
            return segment_length;
        }
        prev_vert = vert;
    }
    assert(false && "The segment end should have been encountered!");
    return segment_length;
}

void PolygonUtils::spreadDots(PolygonsPointIndex start, PolygonsPointIndex end, unsigned int n_dots, std::vector<ClosestPolygonPoint>& result)
{
    assert(start.poly_idx == end.poly_idx);
    int64_t segment_length = segmentLength(start, end);

    ConstPolygonRef poly = (*start.polygons)[start.poly_idx];
    unsigned int n_dots_in_between = n_dots;
    if (start == end)
    {
        result.emplace_back(start.p(), start.point_idx, poly);
        n_dots_in_between--; // generate one less below, because we already pushed a point to the result
    }

    int64_t wipe_point_dist = segment_length / (n_dots_in_between + 1); // distance between two wipe points; keep a distance at both sides of the segment

    int64_t dist_past_vert_to_insert_point = wipe_point_dist;
    unsigned int n_points_generated = 0;
    PolygonsPointIndex vert = start;
    while (true)
    {
        Point p0 = vert.p();
        Point p1 = vert.next().p();
        Point p0p1 = p1 - p0;
        int64_t p0p1_length = vSize(p0p1);

        for ( ; dist_past_vert_to_insert_point < p0p1_length && n_points_generated < n_dots_in_between; dist_past_vert_to_insert_point += wipe_point_dist)
        {
            result.emplace_back(p0 + normal(p0p1, dist_past_vert_to_insert_point), vert.point_idx, poly);
            n_points_generated++;
        }
        dist_past_vert_to_insert_point -= p0p1_length;

        ++vert;
        if (vert == end)
        { // break at end of loop to allow for [start] and [end] being the same, meaning the full polygon
            break;
        }
    }
    assert(result.size() == n_dots && "we didn't generate as many wipe locations as we asked for.");
}

Point PolygonUtils::getVertexInwardNormal(ConstPolygonRef poly, unsigned int point_idx)
{
    Point p1 = poly[point_idx];

    int p0_idx;
    for (p0_idx = int(point_idx) - 1; (unsigned int)p0_idx != point_idx; p0_idx = p0_idx - 1)
    { // find the last point different from p1
        if (p0_idx == -1)
        {
            p0_idx = poly.size() - 1;
        }
        if (poly[p0_idx] != p1)
        {
            break;
        }
    }
    Point p0 = poly[p0_idx];

    unsigned int p2_idx;
    for (p2_idx = point_idx + 1; p2_idx != point_idx; p2_idx = p2_idx + 1)
    { // find the next point different from p1
        if (p2_idx == poly.size())
        {
            p2_idx = 0;
        }
        if (poly[p2_idx] != p1)
        {
            break;
        }
    }
    const Point& p2 = poly[p2_idx];

    Point off0 = turn90CCW(normal(p1 - p0, MM2INT(10.0))); // 10.0 for some precision
    Point off1 = turn90CCW(normal(p2 - p1, MM2INT(10.0))); // 10.0 for some precision
    Point n = off0 + off1;
    return n;
}

Point PolygonUtils::getBoundaryPointWithOffset(ConstPolygonRef poly, unsigned int point_idx, int64_t offset)
{
    return poly[point_idx] + normal(getVertexInwardNormal(poly, point_idx), -offset);
}

Point PolygonUtils::moveInsideDiagonally(ClosestPolygonPoint point_on_boundary, int64_t inset)
{
    if (!point_on_boundary.isValid())
    {
        return no_point;
    }
    ConstPolygonRef poly = **point_on_boundary.poly;
    Point p0 = poly[point_on_boundary.point_idx];
    Point p1 = poly[(point_on_boundary.point_idx + 1) % poly.size()];
    if (vSize2(p0 - point_on_boundary.location) < vSize2(p1 - point_on_boundary.location))
    {
        return point_on_boundary.location + normal(getVertexInwardNormal(poly, point_on_boundary.point_idx), inset);
    }
    else
    {
        return point_on_boundary.location + normal(getVertexInwardNormal(poly, (point_on_boundary.point_idx + 1) % poly.size()), inset);
    }
}

unsigned int PolygonUtils::moveOutside(const Polygons& polygons, Point& from, int distance, int64_t maxDist2)
{
    return moveInside(polygons, from, -distance, maxDist2);
}

ClosestPolygonPoint PolygonUtils::moveInside2(const Polygons& polygons, Point& from, const int distance, const int64_t max_dist2, const Polygons* loc_to_line_polygons, const LocToLineGrid* loc_to_line_grid, const std::function<int(Point)>& penalty_function)
{
    std::optional<ClosestPolygonPoint> closest_polygon_point;
    if (loc_to_line_grid)
    {
        closest_polygon_point = findClose(from, *loc_to_line_polygons, *loc_to_line_grid, penalty_function);
    }
    if (!closest_polygon_point)
    {
        closest_polygon_point = findClosest(from, polygons, penalty_function);
    }
    return _moveInside2(*closest_polygon_point, distance, from, max_dist2);
}

ClosestPolygonPoint PolygonUtils::moveInside2(const Polygons& loc_to_line_polygons, ConstPolygonRef polygon, Point& from, const int distance, const int64_t max_dist2, const LocToLineGrid* loc_to_line_grid, const std::function<int(Point)>& penalty_function)
{
    std::optional<ClosestPolygonPoint> closest_polygon_point;
    if (loc_to_line_grid)
    {
        closest_polygon_point = findClose(from, loc_to_line_polygons, *loc_to_line_grid, penalty_function);
    }
    if (!closest_polygon_point)
    {
        closest_polygon_point = findClosest(from, polygon, penalty_function);
    }
    return _moveInside2(*closest_polygon_point, distance, from, max_dist2);
}

ClosestPolygonPoint PolygonUtils::_moveInside2(const ClosestPolygonPoint& closest_polygon_point, const int distance, Point& from, const int64_t max_dist2)
{
    if (!closest_polygon_point.isValid())
    {
        return ClosestPolygonPoint(); // stub with invalid indices to signify we haven't found any
    }
    const Point v_boundary_from = from - closest_polygon_point.location;
    Point result = moveInside(closest_polygon_point, distance);
    const Point v_boundary_result = result - closest_polygon_point.location;
    if (dot(v_boundary_result, v_boundary_from) > 0)
    { // point was already on the correct side of the polygon
        if (vSize2(v_boundary_from) > distance * distance)
        { // [from] was already on the correct side of the boudary by enough distance
            // don't change [from]
            return closest_polygon_point;
        }
        else
        {
            from = result;
            return closest_polygon_point;
        }
    }
    else
    {
        if (vSize2(v_boundary_from) > max_dist2)
        {
            return ClosestPolygonPoint(*closest_polygon_point.poly); // stub with invalid indices to signify we haven't found any
        }
        else
        {
            from = result;
            return closest_polygon_point;
        }
    }
}

/*
 * Implementation assumes moving inside, but moving outside should just as well be possible.
 */
unsigned int PolygonUtils::moveInside(const Polygons& polygons, Point& from, int distance, int64_t maxDist2)
{
    Point ret = from;
    int64_t bestDist2 = std::numeric_limits<int64_t>::max();
    unsigned int bestPoly = NO_INDEX;
    bool is_already_on_correct_side_of_boundary = false; // whether [from] is already on the right side of the boundary
    for (unsigned int poly_idx = 0; poly_idx < polygons.size(); poly_idx++)
    {
        ConstPolygonRef poly = polygons[poly_idx];
        if (poly.size() < 2)
            continue;
        Point p0 = poly[poly.size()-2];
        Point p1 = poly.back();
        // because we compare with vSize2 here (no division by zero), we also need to compare by vSize2 inside the loop
        // to avoid integer rounding edge cases
        bool projected_p_beyond_prev_segment = dot(p1 - p0, from - p0) >= vSize2(p1 - p0);
        for(const Point& p2 : poly)
        {
            // X = A + Normal(B-A) * (((B-A) dot (P-A)) / VSize(B-A));
            //   = A +       (B-A) *  ((B-A) dot (P-A)) / VSize2(B-A);
            // X = P projected on AB
            const Point& a = p1;
            const Point& b = p2;
            const Point& p = from;
            Point ab = b - a;
            Point ap = p - a;
            int64_t ab_length2 = vSize2(ab);
            if(ab_length2 <= 0) //A = B, i.e. the input polygon had two adjacent points on top of each other.
            {
                p1 = p2; //Skip only one of the points.
                continue;
            }
            int64_t dot_prod = dot(ab, ap);
            if (dot_prod <= 0) // x is projected to before ab
            {
                if (projected_p_beyond_prev_segment)
                { //  case which looks like:   > .
                    projected_p_beyond_prev_segment = false;
                    Point& x = p1;

                    int64_t dist2 = vSize2(x - p);
                    if (dist2 < bestDist2)
                    {
                        bestDist2 = dist2;
                        bestPoly = poly_idx;
                        if (distance == 0) { ret = x; }
                        else
                        {
                            Point inward_dir = turn90CCW(normal(ab, MM2INT(10.0)) + normal(p1 - p0, MM2INT(10.0))); // inward direction irrespective of sign of [distance]
                            // MM2INT(10.0) to retain precision for the eventual normalization
                            ret = x + normal(inward_dir, distance);
                            is_already_on_correct_side_of_boundary = dot(inward_dir, p - x) * distance >= 0;
                        }
                    }
                }
                else
                {
                    projected_p_beyond_prev_segment = false;
                    p0 = p1;
                    p1 = p2;
                    continue;
                }
            }
            else if (dot_prod >= ab_length2) // x is projected to beyond ab
            {
                projected_p_beyond_prev_segment = true;
                p0 = p1;
                p1 = p2;
                continue;
            }
            else
            { // x is projected to a point properly on the line segment (not onto a vertex). The case which looks like | .
                projected_p_beyond_prev_segment = false;
                Point x = a + ab * dot_prod / ab_length2;

                int64_t dist2 = vSize2(p - x);
                if (dist2 < bestDist2)
                {
                    bestDist2 = dist2;
                    bestPoly = poly_idx;
                    if (distance == 0) { ret = x; }
                    else
                    {
                        Point inward_dir = turn90CCW(normal(ab, distance)); // inward or outward depending on the sign of [distance]
                        ret = x + inward_dir;
                        is_already_on_correct_side_of_boundary = dot(inward_dir, p - x) >= 0;
                    }
                }
            }
            p0 = p1;
            p1 = p2;
        }
    }
    if (is_already_on_correct_side_of_boundary) // when the best point is already inside and we're moving inside, or when the best point is already outside and we're moving outside
    {
        if (bestDist2 < distance * distance)
        {
            from = ret;
        }
        else
        {
//            from = from; // original point stays unaltered. It is already inside by enough distance
        }
        return bestPoly;
    }
    else if (bestDist2 < maxDist2)
    {
        from = ret;
        return bestPoly;
    }
    return NO_INDEX;
}

//Version that works on single PolygonRef.
unsigned int PolygonUtils::moveInside(const ConstPolygonRef polygon, Point& from, int distance, int64_t maxDist2)
{
    //TODO: This is copied from the moveInside of Polygons.
    /*
    We'd like to use this function as subroutine in moveInside(Polygons...), but
    then we'd need to recompute the distance of the point to the polygon, which
    is expensive. Or we need to return the distance. We need the distance there
    to compare with the distance to other polygons.
    */
    Point ret = from;
    int64_t bestDist2 = std::numeric_limits<int64_t>::max();
    bool is_already_on_correct_side_of_boundary = false; // whether [from] is already on the right side of the boundary

    if (polygon.size() < 2)
    {
        return 0;
    }
    Point p0 = polygon[polygon.size() - 2];
    Point p1 = polygon.back();
    // because we compare with vSize2 here (no division by zero), we also need to compare by vSize2 inside the loop
    // to avoid integer rounding edge cases
    bool projected_p_beyond_prev_segment = dot(p1 - p0, from - p0) >= vSize2(p1 - p0);
    for(const Point& p2 : polygon)
    {
        // X = A + Normal(B-A) * (((B-A) dot (P-A)) / VSize(B-A));
        //   = A +       (B-A) *  ((B-A) dot (P-A)) / VSize2(B-A);
        // X = P projected on AB
        const Point& a = p1;
        const Point& b = p2;
        const Point& p = from;
        Point ab = b - a;
        Point ap = p - a;
        int64_t ab_length2 = vSize2(ab);
        if(ab_length2 <= 0) //A = B, i.e. the input polygon had two adjacent points on top of each other.
        {
            p1 = p2; //Skip only one of the points.
            continue;
        }
        int64_t dot_prod = dot(ab, ap);
        if (dot_prod <= 0) // x is projected to before ab
        {
            if (projected_p_beyond_prev_segment)
            { //  case which looks like:   > .
                projected_p_beyond_prev_segment = false;
                Point& x = p1;

                int64_t dist2 = vSize2(x - p);
                if (dist2 < bestDist2)
                {
                    bestDist2 = dist2;
                    if (distance == 0)
                    {
                        ret = x;
                    }
                    else
                    {
                        Point inward_dir = turn90CCW(normal(ab, MM2INT(10.0)) + normal(p1 - p0, MM2INT(10.0))); // inward direction irrespective of sign of [distance]
                        // MM2INT(10.0) to retain precision for the eventual normalization
                        ret = x + normal(inward_dir, distance);
                        is_already_on_correct_side_of_boundary = dot(inward_dir, p - x) * distance >= 0;
                    }
                }
            }
            else
            {
                projected_p_beyond_prev_segment = false;
                p0 = p1;
                p1 = p2;
                continue;
            }
        }
        else if (dot_prod >= ab_length2) // x is projected to beyond ab
        {
            projected_p_beyond_prev_segment = true;
            p0 = p1;
            p1 = p2;
            continue;
        }
        else
        { // x is projected to a point properly on the line segment (not onto a vertex). The case which looks like | .
            projected_p_beyond_prev_segment = false;
            Point x = a + ab * dot_prod / ab_length2;

            int64_t dist2 = vSize2(p - x);
            if (dist2 < bestDist2)
            {
                bestDist2 = dist2;
                if (distance == 0)
                {
                    ret = x;
                }
                else
                {
                    Point inward_dir = turn90CCW(normal(ab, distance)); // inward or outward depending on the sign of [distance]
                    ret = x + inward_dir;
                    is_already_on_correct_side_of_boundary = dot(inward_dir, p - x) >= 0;
                }
            }
        }

        p0 = p1;
        p1 = p2;
    }

    if (is_already_on_correct_side_of_boundary) // when the best point is already inside and we're moving inside, or when the best point is already outside and we're moving outside
    {
        if (bestDist2 < distance * distance)
        {
            from = ret;
        }
    }
    else if (bestDist2 < maxDist2)
    {
        from = ret;
    }
    return 0;
}

Point PolygonUtils::moveOutside(const ClosestPolygonPoint& cpp, const int distance)
{
    return moveInside(cpp, -distance);
}

Point PolygonUtils::moveInside(const ClosestPolygonPoint& cpp, const int distance)
{
    if (!cpp.isValid())
    {
        return no_point;
    }
    if (distance == 0)
    { // the point which is assumed to be on the boundary doesn't have to be moved
        return cpp.location;
    }
    ConstPolygonRef poly = *cpp.poly;
    unsigned int point_idx = cpp.point_idx;
    const Point& on_boundary = cpp.location;

    const Point& p1 = poly[point_idx];
    unsigned int p2_idx;
    for (p2_idx = point_idx + 1; p2_idx != point_idx; p2_idx = p2_idx + 1)
    { // find the next point different from p1
        if (p2_idx == poly.size())
        {
            p2_idx = 0;
        }
        if (poly[p2_idx] != p1)
        {
            break;
        }
    }
    const Point& p2 = poly[p2_idx];

    if (on_boundary == p1)
    {
        return getBoundaryPointWithOffset(poly, point_idx, -distance);
    }
    else if (on_boundary == p2)
    {
        return getBoundaryPointWithOffset(poly, p2_idx, -distance);
    }
    else
    {
        const Point& x = on_boundary; // on_boundary is already projected on p1-p2

        Point inward_dir = turn90CCW(normal(p2 - p1, distance));
        return x + inward_dir;
    }
}

ClosestPolygonPoint PolygonUtils::ensureInsideOrOutside(const Polygons& polygons, Point& from, int preferred_dist_inside, int64_t max_dist2, const Polygons* loc_to_line_polygons, const LocToLineGrid* loc_to_line_grid, const std::function<int(Point)>& penalty_function)
{
    const ClosestPolygonPoint closest_polygon_point = moveInside2(polygons, from, preferred_dist_inside, max_dist2, loc_to_line_polygons, loc_to_line_grid, penalty_function);
    return ensureInsideOrOutside(polygons, from, closest_polygon_point, preferred_dist_inside, loc_to_line_polygons, loc_to_line_grid, penalty_function);
}

ClosestPolygonPoint PolygonUtils::ensureInsideOrOutside(const Polygons& polygons, Point& from, const ClosestPolygonPoint& closest_polygon_point, int preferred_dist_inside, const Polygons* loc_to_line_polygons, const LocToLineGrid* loc_to_line_grid, const std::function<int(Point)>& penalty_function)
{
    if (!closest_polygon_point.isValid())
    {
        return ClosestPolygonPoint(); // we couldn't move inside
    }
    ConstPolygonRef closest_poly = *closest_polygon_point.poly;
    bool is_outside_boundary = closest_poly.orientation();

    {
        bool is_inside = closest_poly.inside(from) == is_outside_boundary; // inside a hole is outside the part
        if (is_inside == (preferred_dist_inside > 0))
        { // we ended up on the right side of the polygon
            // assume we didn't overshoot another polygon in [polygons]
            return closest_polygon_point;
        }
    }

    // try once more with half the preferred distance inside
    int64_t max_dist2_here = std::numeric_limits<int64_t>::max(); // we already concluded we are close enough to the closest_poly when we obtained the closest_polygon_point
    moveInside2(*loc_to_line_polygons, closest_poly, from, preferred_dist_inside / 2, max_dist2_here, loc_to_line_grid, penalty_function);
    bool is_inside = closest_poly.inside(from) == is_outside_boundary; // inside a hole is outside the part
    if (is_inside == (preferred_dist_inside > 0))
    { // we ended up on the right side of the polygon
        // assume we didn't overshoot another polygon in [polygons]
        return closest_polygon_point;
    }
    // if above fails, we perform an offset and sit directly on the offsetted polygon (and keep the result from the above moveInside)
    // The offset is performed on the closest reference polygon in order to save computation time
    else
    {
        const coord_t offset = (is_outside_boundary) ? -preferred_dist_inside : preferred_dist_inside; // perform inset on outer boundary and outset on holes
        Polygons insetted = closest_poly.offset(offset / 2); // perform less inset, because chances are (thin parts of) the polygon will disappear, given that moveInside did an overshoot
        if (insetted.size() == 0)
        {
            return ClosestPolygonPoint(); // we couldn't move inside
        }
        ClosestPolygonPoint inside = findClosest(from, insetted, penalty_function);
        if (inside.isValid())
        {
            bool is_inside = polygons.inside(inside.location);
            if (is_inside != (preferred_dist_inside > 0))
            {
                // Insetting from the reference polygon ended up outside another polygon.
                // Perform an offset on all polygons instead.
                Polygons all_insetted = polygons.offset(-preferred_dist_inside);
                ClosestPolygonPoint overall_inside = findClosest(from, all_insetted, penalty_function);
                bool overall_is_inside = polygons.inside(overall_inside.location);
                if (overall_is_inside != (preferred_dist_inside > 0))
                {
#ifdef DEBUG
                    try
                    {
                        int offset_performed = offset / 2;
                        AABB aabb(polygons);
                        aabb.expand(std::abs(preferred_dist_inside) * 2);
                        SVG svg("debug.html", aabb);
                        svg.writeComment("Original polygon in black");
                        svg.writePolygons(polygons, SVG::Color::BLACK);
                        for (auto poly : polygons)
                        {
                            for (auto point : poly)
                            {
                                svg.writePoint(point, true, 2);
                            }
                        }
                        std::stringstream ss;
                        svg.writeComment("Reference polygon in yellow");
                        svg.writePolygon(closest_poly, SVG::Color::YELLOW);
                        ss << "Offsetted polygon in blue with offset " << offset_performed;
                        svg.writeComment(ss.str());
                        svg.writePolygons(insetted, SVG::Color::BLUE);
                        for (auto poly : insetted)
                        {
                            for (auto point : poly)
                            {
                                svg.writePoint(point, true, 2);
                            }
                        }
                        svg.writeComment("From location");
                        svg.writePoint(from, true, 5, SVG::Color::GREEN);
                        svg.writeComment("Location computed to be inside the black polygon");
                        svg.writePoint(inside.location, true, 5, SVG::Color::RED);
                    }
                    catch(...)
                    {
                    }
                    logError("Clipper::offset failed. See generated debug.html!\n\tBlack is original\n\tBlue is offsetted polygon\n");
#endif
                    return ClosestPolygonPoint();
                }
                inside = overall_inside;
            }
            from = inside.location;
        } // otherwise we just return the closest polygon point without modifying the from location
        return closest_polygon_point; // don't return a ClosestPolygonPoint with a reference to the above local polygons variable
    }
}



std::pair<ClosestPolygonPoint, ClosestPolygonPoint> PolygonUtils::findConnection(ConstPolygonRef poly1, Polygons& polys2, coord_t min_connection_length, coord_t max_connection_length, std::function<bool (std::pair<ClosestPolygonPoint, ClosestPolygonPoint>)> precondition)
{
    ClosestPolygonPoint invalid;
    std::pair<ClosestPolygonPoint, ClosestPolygonPoint> ret = std::make_pair(invalid, invalid);
    if (poly1.empty() || polys2.empty())
    {
        return ret;
    }

    const coord_t min_connection_dist2 = min_connection_length * min_connection_length;
    const coord_t max_connection_dist2 = max_connection_length * max_connection_length;

    LocToLineGrid* grid = PolygonUtils::createLocToLineGrid(polys2, max_connection_length);


    std::unordered_set<std::pair<size_t, PolygonsPointIndex>> checked_segment_pairs; // pairs of index into segment start on poly1 and PolygonsPointIndex to segment start on polys2

    for (size_t point_idx = 0; point_idx < poly1.size(); point_idx++)
    {
        std::function<bool (const PolygonsPointIndex&)> process_elem_func =
            [&, point_idx](const PolygonsPointIndex& line_from)
            {
                std::pair<size_t, PolygonsPointIndex> segment_pair = std::make_pair(point_idx, line_from);
                if (checked_segment_pairs.count(segment_pair) > 0)
                { // these two line segments were already checked
                    return true; // continue looking for connections
                }

                Point a1 = poly1[point_idx];
                Point a2 = poly1[(point_idx + 1) % poly1.size()];
                Point b1 = line_from.p();
                Point b2 = line_from.next().p();
                std::pair<Point, Point> connection = LinearAlg2D::getClosestConnection(a1, a2, b1, b2);
                coord_t dist2 = vSize2(connection.first - connection.second);
                ret = std::make_pair(
                    ClosestPolygonPoint(connection.first, point_idx, poly1),
                    ClosestPolygonPoint(connection.second, line_from.point_idx, polys2[line_from.poly_idx], line_from.poly_idx));
                if (min_connection_dist2 < dist2 && dist2 < max_connection_dist2
                    && precondition(ret))
                {
                    return false; // stop the search; break the for-loop
                }

                checked_segment_pairs.emplace(point_idx, line_from);
                return true; // continue looking for connections
            };

        std::pair<Point, Point> line = std::make_pair(poly1[point_idx], poly1[(point_idx + 1) % poly1.size()]);
        Point normal_vector = normal(turn90CCW(line.second - line.first), max_connection_length);
        std::pair<Point, Point> line2 = std::make_pair(line.first + normal_vector, line.second + normal_vector); // for neighborhood around the line
        std::pair<Point, Point> line3 = std::make_pair(line.first - normal_vector, line.second - normal_vector); // for neighborhood around the line

        bool continue_;
        continue_ = grid->processLine(line, process_elem_func);
        if (!continue_) break;
        continue_ = grid->processLine(line2, process_elem_func);
        if (!continue_) break;
        continue_ = grid->processLine(line3, process_elem_func);
        if (!continue_) break;
    }
    ret.first.poly_idx = 0;
    delete grid;
    return ret;
}

void PolygonUtils::findSmallestConnection(ClosestPolygonPoint& poly1_result, ClosestPolygonPoint& poly2_result)
{
    if (!poly1_result.poly || !poly2_result.poly)
    {
        return;
    }
    ConstPolygonRef poly1 = *poly1_result.poly;
    ConstPolygonRef poly2 = *poly2_result.poly;
    if (poly1.size() == 0 || poly2.size() == 0)
    {
        return;
    }

    Point center1 = poly1[0];
    ClosestPolygonPoint intermediate_poly2_result = findClosest(center1, poly2);
    ClosestPolygonPoint intermediate_poly1_result = findClosest(intermediate_poly2_result.p(), poly1);

    poly2_result = findClosest(intermediate_poly1_result.p(), poly2);
    poly1_result = findClosest(poly2_result.p(), poly1);
    walkToNearestSmallestConnection(poly1_result, poly2_result);
}

void PolygonUtils::walkToNearestSmallestConnection(ClosestPolygonPoint& poly1_result, ClosestPolygonPoint& poly2_result)
{
    if (!poly1_result.isValid() || !poly2_result.isValid())
    {
        return;
    }
    ConstPolygonRef poly1 = *poly1_result.poly;
    ConstPolygonRef poly2 = *poly2_result.poly;
    size_t poly1_idx = poly1_result.poly_idx;
    size_t poly2_idx = poly2_result.poly_idx;
    if (poly1_result.point_idx == NO_INDEX || poly2_result.point_idx == NO_INDEX)
    {
        return;
    }

    int equilibirum_limit = 100; // hard coded value
    for (int loop_counter = 0; loop_counter < equilibirum_limit; loop_counter++)
    {
        unsigned int pos1_before = poly1_result.point_idx;
        poly1_result = findNearestClosest(poly2_result.location, poly1, poly1_result.point_idx);
        unsigned int pos2_before = poly2_result.point_idx;
        poly2_result = findNearestClosest(poly1_result.location, poly2, poly2_result.point_idx);

        if (poly1_result.point_idx == pos1_before && poly2_result.point_idx == pos2_before)
        {
            break;
        }
    }

    // check surrounding verts in order to prevent local optima like the following:
    //o      o
    // \.....|
    //  \_.-'|
    //   \---|
    //    \-'|
    //     o o >> should find connection here
    coord_t best_distance2 = vSize2(poly1_result.p() - poly2_result.p());
    auto check_neighboring_vert = [&best_distance2](ConstPolygonRef from_poly, ConstPolygonRef to_poly, ClosestPolygonPoint& from_poly_result, ClosestPolygonPoint& to_poly_result, bool vertex_after)
        {
            const Point after_poly2_result = to_poly[(to_poly_result.point_idx + vertex_after) % to_poly.size()];
            const ClosestPolygonPoint poly1_after_poly2_result = findNearestClosest(after_poly2_result, from_poly, from_poly_result.point_idx);
            const coord_t poly1_after_poly2_result_dist2 = vSize2(poly1_after_poly2_result.p() - after_poly2_result);
            if (poly1_after_poly2_result_dist2 < best_distance2)
            {
                from_poly_result = poly1_after_poly2_result;
                to_poly_result.location = after_poly2_result;
                best_distance2 = poly1_after_poly2_result_dist2;
            }
        };
    check_neighboring_vert(poly1, poly2, poly1_result, poly2_result, false);
    check_neighboring_vert(poly1, poly2, poly1_result, poly2_result, true);
    check_neighboring_vert(poly2, poly1, poly2_result, poly1_result, false);
    check_neighboring_vert(poly2, poly1, poly2_result, poly1_result, true);

    poly1_result.poly_idx = poly1_idx;
    poly2_result.poly_idx = poly2_idx;
}

ClosestPolygonPoint PolygonUtils::findNearestClosest(Point from, ConstPolygonRef polygon, int start_idx)
{
    ClosestPolygonPoint forth = findNearestClosest(from, polygon, start_idx, 1);
    if (!forth.isValid())
    {
        return forth; // stop computation
    }
    ClosestPolygonPoint back = findNearestClosest(from, polygon, start_idx, -1);
    assert(back.isValid());
    if (vSize2(forth.location - from) < vSize2(back.location - from))
    {
        return forth;
    }
    else
    {
        return back;
    }
}

ClosestPolygonPoint PolygonUtils::findNearestClosest(Point from, ConstPolygonRef polygon, int start_idx, int direction)
{
    if (polygon.size() == 0)
    {
        return ClosestPolygonPoint(polygon);
    }
    Point aPoint = polygon[0];
    Point best = aPoint;

    int64_t closestDist = vSize2(from - best);
    int bestPos = 0;

    size_t poly_size = polygon.size();
    for (size_t p = 0; p < poly_size; p++)
    {
        int p1_idx = (poly_size + direction * p + start_idx) % poly_size;
        int p2_idx = (poly_size + direction * (p + 1) + start_idx) % poly_size;
        const Point& p1 = polygon[p1_idx];
        const Point& p2 = polygon[p2_idx];

        Point closest_here = LinearAlg2D::getClosestOnLineSegment(from, p1 ,p2);
        int64_t dist = vSize2(from - closest_here);
        if (dist < closestDist)
        {
            best = closest_here;
            closestDist = dist;
            bestPos = (direction > 0) ? p1_idx : p2_idx;
        }
        else
        {
            return ClosestPolygonPoint(best, bestPos, polygon);
        }
    }

    return ClosestPolygonPoint(best, bestPos, polygon);
}

ClosestPolygonPoint PolygonUtils::findClosest(Point from, const Polygons& polygons, const std::function<int(Point)>& penalty_function)
{
    ClosestPolygonPoint none;

    if (polygons.size() == 0)
    {
        return none;
    }
    ConstPolygonPointer any_polygon = polygons[0];
    unsigned int any_poly_idx;
    for (any_poly_idx = 0; any_poly_idx < polygons.size(); any_poly_idx++)
    { // find first point in all polygons
        if (polygons[any_poly_idx].size() > 0)
        {
            any_polygon = polygons[any_poly_idx];
            break;
        }
    }
    if (any_polygon->size() == 0)
    {
        return none;
    }
    ClosestPolygonPoint best((*any_polygon)[0], 0, *any_polygon, any_poly_idx);

    int64_t closestDist2_score = vSize2(from - best.location) + penalty_function(best.location);

    for (unsigned int ply = 0; ply < polygons.size(); ply++)
    {
        ConstPolygonRef poly = polygons[ply];
        if (poly.size() == 0) continue;
        ClosestPolygonPoint closest_here = findClosest(from, poly, penalty_function);
        if (!closest_here.isValid())
        {
            continue;
        }
        int64_t dist2_score = vSize2(from - closest_here.location) + penalty_function(closest_here.location);
        if (dist2_score < closestDist2_score)
        {
            best = closest_here;
            closestDist2_score = dist2_score;
            best.poly_idx = ply;
        }
    }

    return best;
}

ClosestPolygonPoint PolygonUtils::findClosest(Point from, ConstPolygonRef polygon, const std::function<int(Point)>& penalty_function)
{
    if (polygon.size() == 0)
    {
        return ClosestPolygonPoint(polygon);
    }
    Point aPoint = polygon[0];
    Point best = aPoint;

    int64_t closestDist2_score = vSize2(from - best) + penalty_function(best);
    int bestPos = 0;

    for (unsigned int p = 0; p<polygon.size(); p++)
    {
        const Point& p1 = polygon[p];

        unsigned int p2_idx = p+1;
        if (p2_idx >= polygon.size()) p2_idx = 0;
        const Point& p2 = polygon[p2_idx];

        Point closest_here = LinearAlg2D::getClosestOnLineSegment(from, p1 ,p2);
        int64_t dist2_score = vSize2(from - closest_here) + penalty_function(closest_here);
        if (dist2_score < closestDist2_score)
        {
            best = closest_here;
            closestDist2_score = dist2_score;
            bestPos = p;
        }
    }

    return ClosestPolygonPoint(best, bestPos, polygon);
}

PolygonsPointIndex PolygonUtils::findNearestVert(const Point from, const Polygons& polys)
{
    int64_t best_dist2 = std::numeric_limits<int64_t>::max();
    PolygonsPointIndex closest_vert;
    for (unsigned int poly_idx = 0; poly_idx < polys.size(); poly_idx++)
    {
        ConstPolygonRef poly = polys[poly_idx];
        for (unsigned int point_idx = 0; point_idx < poly.size(); point_idx++)
        {
            int64_t dist2 = vSize2(poly[point_idx] - from);
            if (dist2 < best_dist2)
            {
                best_dist2 = dist2;
                closest_vert = PolygonsPointIndex(&polys, poly_idx, point_idx);
            }
        }
    }
    return closest_vert;
}

unsigned int PolygonUtils::findNearestVert(const Point from, ConstPolygonRef poly)
{
    int64_t best_dist2 = std::numeric_limits<int64_t>::max();
    unsigned int closest_vert_idx = -1;
    for (unsigned int point_idx = 0; point_idx < poly.size(); point_idx++)
    {
        int64_t dist2 = vSize2(poly[point_idx] - from);
        if (dist2 < best_dist2)
        {
            best_dist2 = dist2;
            closest_vert_idx = point_idx;
        }
    }
    return closest_vert_idx;
}

LocToLineGrid* PolygonUtils::createLocToLineGrid(const Polygons& polygons, int square_size)
{
    unsigned int n_points = 0;
    for (const auto& poly : polygons)
    {
        n_points += poly.size();
    }

    LocToLineGrid* ret = new LocToLineGrid(square_size, n_points);

    for (unsigned int poly_idx = 0; poly_idx < polygons.size(); poly_idx++)
    {
        ConstPolygonRef poly = polygons[poly_idx];
        for (unsigned int point_idx = 0; point_idx < poly.size(); point_idx++)
        {
            ret->insert(PolygonsPointIndex(&polygons, poly_idx, point_idx));
        }

    }
    return ret;
}

/*
<<<<<<< HEAD
 * The current implementation can check the same line segment multiple times,
 * since the same line segment can occur in multiple cells if it it longer than
 * the cell size of the SparsePointGridInclusive.
 * 
=======
 * The current implemetnation can check the same line segment multiple times,
 * since the same line segment can occur in multiple cells if it it longer than the cell size of the SparsePointGridInclusive.
 *
>>>>>>> e4acd35c
 * We could skip the duplication by keeping a vector of vectors of bools.
 */
std::optional<ClosestPolygonPoint> PolygonUtils::findClose(
    Point from, const Polygons& polygons,
    const LocToLineGrid& loc_to_line,
    const std::function<int(Point)>& penalty_function)
{
    std::vector<PolygonsPointIndex> near_lines =
        loc_to_line.getNearby(from, loc_to_line.getCellSize());

    Point best(0, 0);

    int64_t closest_dist2_score = std::numeric_limits<int64_t>::max();
    PolygonsPointIndex best_point_poly_idx(nullptr, NO_INDEX, NO_INDEX);
    for (PolygonsPointIndex& point_poly_index : near_lines)
    {
        ConstPolygonRef poly = polygons[point_poly_index.poly_idx];
        const Point& p1 = poly[point_poly_index.point_idx];
        const Point& p2 = poly[(point_poly_index.point_idx + 1) % poly.size()];

        Point closest_here = LinearAlg2D::getClosestOnLineSegment(from, p1 ,p2);
        int64_t dist2_score = vSize2(from - closest_here) + penalty_function(closest_here);
        if (dist2_score < closest_dist2_score)
        {
            best = closest_here;
            closest_dist2_score = dist2_score;
            best_point_poly_idx = point_poly_index;
        }
    }
    if (best_point_poly_idx.poly_idx == NO_INDEX)
    {
        return std::optional<ClosestPolygonPoint>();
    }
    else
    {
        bool bs_arg = true; // doesn't mean anything. Just to make clear we call the variable arguments of the constructor.
        return std::optional<ClosestPolygonPoint>(bs_arg, best, best_point_poly_idx.point_idx, polygons[best_point_poly_idx.poly_idx], best_point_poly_idx.poly_idx);
    }
}

std::vector<std::pair<ClosestPolygonPoint, ClosestPolygonPoint>> PolygonUtils::findClose(
    ConstPolygonRef from, const Polygons& destination,
    const LocToLineGrid& destination_loc_to_line,
    const std::function<int(Point)>& penalty_function)
{
    std::vector<std::pair<ClosestPolygonPoint, ClosestPolygonPoint>> ret;
    int p0_idx = from.size() - 1;
    Point p0(from[p0_idx]);
    int grid_size = destination_loc_to_line.getCellSize();
    for (unsigned int p1_idx = 0; p1_idx < from.size(); p1_idx++)
    {
        const Point& p1 = from[p1_idx];
        std::optional<ClosestPolygonPoint> best_here = findClose(p1, destination, destination_loc_to_line, penalty_function);
        if (best_here)
        {
            ret.push_back(std::make_pair(ClosestPolygonPoint(p1, p1_idx, from), *best_here));
        }
        Point p0p1 = p1 - p0;
        int dist_to_p1 = vSize(p0p1);
        for (unsigned int middle_point_nr = 1; dist_to_p1 > grid_size * 2; ++middle_point_nr)
        {
            Point x = p0 + normal(p0p1, middle_point_nr * grid_size);
            dist_to_p1 -= grid_size;

            std::optional<ClosestPolygonPoint> best_here = findClose(x, destination, destination_loc_to_line, penalty_function);
            if (best_here)
            {
                ret.push_back(std::make_pair(ClosestPolygonPoint(x, p0_idx, from), *best_here));
            }
        }
        p0 = p1;
        p0_idx = p1_idx;
    }
    return ret;
}

bool PolygonUtils::getNextPointWithDistance(Point from, int64_t dist, ConstPolygonRef poly, int start_idx, int poly_start_idx, GivenDistPoint& result)
{

    Point prev_poly_point = poly[(start_idx + poly_start_idx) % poly.size()];

    for (unsigned int prev_idx = start_idx; prev_idx < poly.size(); prev_idx++)
    {
        int next_idx = (prev_idx + 1 + poly_start_idx) % poly.size(); // last checked segment is between last point in poly and poly[0]...
        const Point& next_poly_point = poly[next_idx];
        if ( !shorterThen(next_poly_point - from, dist) )
        {
            /*
             *                 x    r
             *      p.---------+---+------------.n
             *                L|  /
             *                 | / dist
             *                 |/
             *                f.
             *
             * f=from
             * p=prev_poly_point
             * n=next_poly_point
             * x= f projected on pn
             * r=result point at distance [dist] from f
             */

            Point pn = next_poly_point - prev_poly_point;

            if (shorterThen(pn, 100)) // when precision is limited
            {
                Point middle = (next_poly_point + prev_poly_point) / 2;
                int64_t dist_to_middle = vSize(from - middle);
                if (dist_to_middle - dist < 100 && dist_to_middle - dist > -100)
                {
                    result.location = middle;
                    result.pos = prev_idx;
                    return true;
                } else
                {
                    prev_poly_point = next_poly_point;
                    continue;
                }
            }

            Point pf = from - prev_poly_point;
            Point px = dot(pf, pn) / vSize(pn) * pn / vSize(pn);
            Point xf = pf - px;

            if (!shorterThen(xf, dist)) // line lies wholly further than pn
            {
                prev_poly_point = next_poly_point;
                continue;

            }

            int64_t xr_dist = std::sqrt(dist*dist - vSize2(xf)); // inverse Pythagoras

            if (vSize(pn - px) - xr_dist < 1) // r lies beyond n
            {
                prev_poly_point = next_poly_point;
                continue;
            }

            Point xr = xr_dist * pn / vSize(pn);
            Point pr = px + xr;

            result.location = prev_poly_point + pr;
            result.pos = prev_idx;
            return true;
        }
        prev_poly_point = next_poly_point;
    }
    return false;
}


std::optional<ClosestPolygonPoint> PolygonUtils::getNextParallelIntersection(const ClosestPolygonPoint& start, const Point& line_to, const coord_t dist, const bool forward)
{
    // <--o--t-----y----< poly 1
    //       :     :
    // >---o :====>:shift
    //      \:     :
    //       s     x
    //        \    :
    //         \   :
    //          o--r----->  poly 2
    //  s=start
    //  r=result
    //  t=line_to

    ConstPolygonRef poly = *start.poly;
    const Point s = start.p();
    const Point t = line_to;

    const Point st = t - s;
    const Point shift = normal(turn90CCW(st), dist);

    Point prev_vert = s;
    coord_t prev_projected = 0;
    for (unsigned int next_point_nr = 0; next_point_nr < poly.size(); next_point_nr++)
    {
        const unsigned int next_point_idx =
            forward ?
                (start.point_idx + 1 + next_point_nr) % poly.size()
                : (static_cast<size_t>(start.point_idx) - next_point_nr + poly.size()) % poly.size(); // cast in order to accomodate subtracting
        const Point next_vert = poly[next_point_idx];
        const Point so = next_vert - s;
        const coord_t projected = dot(shift, so) / dist;
        if (std::abs(projected) > dist)
        { // segment crosses the line through xy (or the one on the other side of st)
            const Point segment_vector = next_vert - prev_vert;
            const coord_t segment_length = vSize(segment_vector);
            const coord_t projected_segment_length = std::abs(projected - prev_projected);
            const int16_t sign = (projected > 0) ? 1 : -1;
            const coord_t projected_inter_segment_length = dist - sign * prev_projected; // add the prev_projected to dist if it is projected to the other side of the input line than where the intersection occurs.
            const coord_t inter_segment_length = segment_length * projected_inter_segment_length / projected_segment_length;
            const Point intersection = prev_vert + normal(next_vert - prev_vert, inter_segment_length);

            size_t vert_before_idx = next_point_idx;
            if (forward)
            {
                vert_before_idx = (next_point_idx > 0) ? vert_before_idx - 1 : poly.size() - 1;
            }
            assert(vert_before_idx < poly.size());
            return ClosestPolygonPoint(intersection, vert_before_idx, poly);
        }

        prev_vert = next_vert;
        prev_projected = projected;
    }

    return std::optional<ClosestPolygonPoint>();
}


bool PolygonUtils::polygonCollidesWithLineSegment(const Point from, const Point to, const LocToLineGrid& loc_to_line, PolygonsPointIndex* collision_result)
{
    bool ret = false;
    Point diff = to - from;
    if (vSize2(diff) < 2)
    { // transformation matrix would fail
        return false;
    }

    PointMatrix transformation_matrix = PointMatrix(diff);
    Point transformed_from = transformation_matrix.apply(from);
    Point transformed_to = transformation_matrix.apply(to);

    PolygonsPointIndex result;

    std::function<bool (const PolygonsPointIndex&)> process_elem_func =
        [transformed_from, transformed_to, &transformation_matrix, &result, &ret]
        (const PolygonsPointIndex& line_start)
        {
            Point p0 = transformation_matrix.apply(line_start.p());
            Point p1 = transformation_matrix.apply(line_start.next().p());

            if (LinearAlg2D::lineSegmentsCollide(transformed_from, transformed_to, p0, p1))
            {
                result = line_start;
                ret = true;
                return false;
            }
            return true;
        };
    loc_to_line.processLine(std::make_pair(from, to), process_elem_func);

    if (collision_result)
    {
        *collision_result = result;
    }
    return ret;
}

bool PolygonUtils::polygonCollidesWithLineSegment(ConstPolygonRef poly, const Point& transformed_startPoint, const Point& transformed_endPoint, PointMatrix transformation_matrix)
{
    Point p0 = transformation_matrix.apply(poly.back());
    for(Point p1_ : poly)
    {
        Point p1 = transformation_matrix.apply(p1_);
        if (LinearAlg2D::lineSegmentsCollide(transformed_startPoint, transformed_endPoint, p0, p1))
        {
            return true;
        }
        p0 = p1;
    }
    return false;
}

bool PolygonUtils::polygonCollidesWithLineSegment(ConstPolygonRef poly, const Point& startPoint, const Point& endPoint)
{
    Point diff = endPoint - startPoint;

    PointMatrix transformation_matrix = PointMatrix(diff);
    Point transformed_startPoint = transformation_matrix.apply(startPoint);
    Point transformed_endPoint = transformation_matrix.apply(endPoint);

    return PolygonUtils::polygonCollidesWithLineSegment(poly, transformed_startPoint, transformed_endPoint, transformation_matrix);
}

bool PolygonUtils::polygonCollidesWithLineSegment(const Polygons& polys, const Point& transformed_startPoint, const Point& transformed_endPoint, PointMatrix transformation_matrix)
{
    for (ConstPolygonRef poly : polys)
    {
        if (poly.size() == 0) { continue; }
        if (PolygonUtils::polygonCollidesWithLineSegment(poly, transformed_startPoint, transformed_endPoint, transformation_matrix))
        {
            return true;
        }
    }

    return false;
}


bool PolygonUtils::polygonCollidesWithLineSegment(const Polygons& polys, const Point& startPoint, const Point& endPoint)
{
    if(endPoint == startPoint)
    {
        return false; //Zero-length line segments never collide.
    }
    Point diff = endPoint - startPoint;

    PointMatrix transformation_matrix = PointMatrix(diff);
    Point transformed_startPoint = transformation_matrix.apply(startPoint);
    Point transformed_endPoint = transformation_matrix.apply(endPoint);

    return polygonCollidesWithLineSegment(polys, transformed_startPoint, transformed_endPoint, transformation_matrix);
}

bool PolygonUtils::polygonsIntersect(const ConstPolygonRef& poly_a, const ConstPolygonRef& poly_b)
{
    // only do the full intersection when the polys' BBs overlap
    AABB bba(poly_a);
    AABB bbb(poly_b);
    return bba.hit(bbb) && poly_a.intersection(poly_b).size() > 0;
}

bool PolygonUtils::polygonOutlinesAdjacent(const ConstPolygonRef inner_poly, const ConstPolygonRef outer_poly, const coord_t max_gap)
{
    //Heuristic check if their AABBs are near first.
    AABB inner_aabb(inner_poly);
    AABB outer_aabb(outer_poly);
    inner_aabb.max += Point(max_gap, max_gap); //Expand one of them by way of a "distance" by checking intersection with the expanded rectangle.
    inner_aabb.min -= Point(max_gap, max_gap);
    if (!inner_aabb.hit(outer_aabb))
    {
        return false;
    }

    //Heuristic says they are near. Now check for real.
    const coord_t max_gap2 = max_gap * max_gap;
    const unsigned outer_poly_size = outer_poly.size();
    for (unsigned line_index = 0; line_index < outer_poly_size; ++line_index)
    {
        const Point lp0 = outer_poly[line_index];
        const Point lp1 = outer_poly[(line_index + 1) % outer_poly_size];
        for (Point inner_poly_point : inner_poly)
        {
            if (LinearAlg2D::getDist2FromLineSegment(lp0, inner_poly_point, lp1) < max_gap2)
            {
                return true;
            }
        }
    }
    return false;
}

void PolygonUtils::findAdjacentPolygons(std::vector<unsigned>& adjacent_poly_indices, const ConstPolygonRef& poly, const std::vector<ConstPolygonPointer>& possible_adjacent_polys, const coord_t max_gap)
{
    // given a polygon, and a vector of polygons, return a vector containing the indices of the polygons that are adjacent to the given polygon
    for (unsigned poly_idx = 0; poly_idx < possible_adjacent_polys.size(); ++poly_idx)
    {
        if (polygonOutlinesAdjacent(poly, *possible_adjacent_polys[poly_idx], max_gap) ||
            polygonOutlinesAdjacent(*possible_adjacent_polys[poly_idx], poly, max_gap))
        {
            adjacent_poly_indices.push_back(poly_idx);
        }
    }
}

double PolygonUtils::relativeHammingDistance(const Polygons& poly_a, const Polygons& poly_b)
{
    const double area_a = std::abs(poly_a.area());
    const double area_b = std::abs(poly_b.area());
    const double total_area = area_a + area_b;

    //If the total area is 0.0, we'd get a division by zero. Instead, only return 0.0 if they are exactly equal.
    constexpr bool borders_allowed = true;
    if(total_area == 0.0)
    {
        for(const ConstPolygonRef& polygon_a : poly_a)
        {
            for(Point point : polygon_a)
            {
                if(!poly_b.inside(point, borders_allowed))
                {
                    return 1.0;
                }
            }
        }
        for(const ConstPolygonRef& polygon_b : poly_b)
        {
            for(Point point : polygon_b)
            {
                if(!poly_a.inside(point, borders_allowed))
                {
                    return 1.0;
                }
            }
        }
        return 0.0; //All points are inside the other polygon, regardless of where the vertices are along the edges.
    }

    const Polygons symmetric_difference = poly_a.xorPolygons(poly_b);
    const double hamming_distance = symmetric_difference.area();
    return hamming_distance / total_area;
}

Polygon PolygonUtils::makeCircle(const Point mid, const coord_t radius, const AngleRadians a_step)
{
    Polygon circle;
    for (float a = 0; a < 2 * M_PI; a += a_step)
    {
        circle.emplace_back(mid + Point(radius * cos(a), radius * sin(a)));
    }
    return circle;
}


Polygons PolygonUtils::connect(const Polygons& input)
{
    Polygons ret;
    std::vector<PolygonsPart> parts = input.splitIntoParts(true);
    for (PolygonsPart& part : parts)
    {
        PolygonRef outline = part.outerPolygon();
        for (size_t hole_idx = 1; hole_idx < part.size(); hole_idx++)
        {
            PolygonRef hole = part[hole_idx];
            Point hole_point = hole[0];
            hole.add(hole_point);
            // find where the scanline passes the Y
            size_t best_segment_to_idx = 0;
            coord_t best_dist = std::numeric_limits<coord_t>::max();
            Point best_intersection_point = outline.back();

            Point prev = outline.back();
            for (size_t point_idx = 0; point_idx < outline.size(); point_idx++)
            {
                Point here = outline[point_idx];
                if (here.Y > hole_point.Y && prev.Y <= hole_point.Y && here.Y != prev.Y)
                {
                    Point intersection_point = prev + (here - prev) * (hole_point.Y - prev.Y) / (here.Y - prev.Y);
                    coord_t dist = hole_point.X - intersection_point.X;
                    if (dist > 0 && dist < best_dist)
                    {
                        best_dist = dist;
                        best_segment_to_idx = point_idx;
                        best_intersection_point = intersection_point;
                    }
                }
                prev = here;
            }
            (*outline).insert(outline.begin() + best_segment_to_idx, 2, best_intersection_point);
            (*outline).insert(outline.begin() + best_segment_to_idx + 1, hole.begin(), hole.end());
        }
        ret.add(outline);
    }
    return ret;
}

/* Note: Also tries to solve for near-self intersections, when epsilon >= 1
 */
void PolygonUtils::fixSelfIntersections(const coord_t epsilon, Polygons& thiss)
{
    if (epsilon < 1)
    {
        ClipperLib::SimplifyPolygons(thiss.paths);
        return;
    }

    const coord_t half_epsilon = (epsilon + 1) / 2;
    const Ratio ratio(1, epsilon);
    const Ratio ratio_inv(epsilon, 1);

    // Shrink (making _near_ self-intersections into _actual_ self-intersecrtions), fix, grow back to original size.
    // Do this repeatedly with different offsets, so points that are close together do actually merge.
    const std::array<Point, 4> translate_vecs = { Point(0, 0), Point(half_epsilon, 0), Point(0, half_epsilon), Point(half_epsilon, half_epsilon) };
    for (const Point& translate_vec : translate_vecs)
    {
        thiss.translate(translate_vec);

        thiss.scale(ratio);
        ClipperLib::SimplifyPolygons(thiss.paths);
        thiss.scale(ratio_inv);
        thiss.translate(-translate_vec);
    }

    // Points too close to line segments should be moved a little away from those line segments, but less than epsilon,
    //   so at least half-epsilon distance between points can still be guaranteed.
    constexpr coord_t grid_size = 2000;
    LocToLineGrid* query_grid = PolygonUtils::createLocToLineGrid(thiss, grid_size);

    const coord_t move_dist = std::max(2LL, half_epsilon - 2);
    const coord_t half_epsilon_sqrd = half_epsilon * half_epsilon;

    const size_t n = thiss.size();
    for (size_t poly_idx = 0; poly_idx < n; poly_idx++)
    {
        const size_t pathlen = thiss[poly_idx].size();
        for (size_t point_idx = 0; point_idx < pathlen; ++point_idx)
        {
            Point& pt = thiss[poly_idx][point_idx];
            for (const auto& line : query_grid->getNearby(pt, epsilon))
            {
                const size_t line_next_idx = (line.point_idx + 1) % thiss[line.poly_idx].size();
                if (poly_idx == line.poly_idx && (point_idx == line.point_idx || point_idx == line_next_idx))
                {
                    continue;
                }

                const Point& a = thiss[line.poly_idx][line.point_idx];
                const Point& b = thiss[line.poly_idx][line_next_idx];

                if (half_epsilon_sqrd >= vSize2(pt - LinearAlg2D::getClosestOnLineSegment(pt, a, b)))
                {
                    const Point& other = thiss[poly_idx][(point_idx + 1) % pathlen];
                    const Point vec = LinearAlg2D::pointIsLeftOfLine(other, a, b) > 0 ? b - a : a - b;
                    const coord_t len = vSize(vec);
                    pt.X += (-vec.Y * move_dist) / len;
                    pt.Y += ( vec.X * move_dist) / len;
                }
            }
        }
    }

    ClipperLib::SimplifyPolygons(thiss.paths);
}

}//namespace cura<|MERGE_RESOLUTION|>--- conflicted
+++ resolved
@@ -1,4 +1,4 @@
-//Copyright (c) 2018 Ultimaker B.V.
+//Copyright (c) 2020 Ultimaker B.V.
 //CuraEngine is released under the terms of the AGPLv3 or higher.
 
 #include <array>
@@ -948,16 +948,10 @@
 }
 
 /*
-<<<<<<< HEAD
  * The current implementation can check the same line segment multiple times,
  * since the same line segment can occur in multiple cells if it it longer than
  * the cell size of the SparsePointGridInclusive.
  * 
-=======
- * The current implemetnation can check the same line segment multiple times,
- * since the same line segment can occur in multiple cells if it it longer than the cell size of the SparsePointGridInclusive.
- *
->>>>>>> e4acd35c
  * We could skip the duplication by keeping a vector of vectors of bools.
  */
 std::optional<ClosestPolygonPoint> PolygonUtils::findClose(
