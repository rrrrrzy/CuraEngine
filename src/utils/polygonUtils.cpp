--- conflicted
+++ resolved
@@ -1,8 +1,4 @@
-<<<<<<< HEAD
-// Copyright (c) 2023 UltiMaker B.V.
-=======
 // Copyright (c) 2023 UltiMaker
->>>>>>> d8e69924
 // CuraEngine is released under the terms of the AGPLv3 or higher
 
 #include "infill.h"
