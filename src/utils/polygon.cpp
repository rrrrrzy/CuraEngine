--- conflicted
+++ resolved
@@ -310,12 +310,8 @@
 {
     for (PolygonRef poly : *this)
     {
-<<<<<<< HEAD
-        if (poly.empty()) continue;
-=======
         if (poly.empty())
             continue;
->>>>>>> b967ec04
         poly.emplace_back(poly.front());
     }
 }
