--- conflicted
+++ resolved
@@ -602,11 +602,7 @@
      * \param is_reversed Whether to print this wall in reverse direction.
      * \param is_linked_path Whether the path is a continuation off the previous path
      */
-<<<<<<< HEAD
-    void addWall(const LineJunctions& wall, int start_idx, const SliceMeshStorage& mesh, const GCodePathConfig& non_bridge_config, const GCodePathConfig& bridge_config, coord_t wall_0_wipe_dist, float flow_ratio, bool always_retract, const bool is_closed, const bool is_reversed, const bool is_linked_path);
-=======
-    void addWall(const LineJunctions& wall, int start_idx, const Settings& settings, const GCodePathConfig& non_bridge_config, const GCodePathConfig& bridge_config, coord_t wall_0_wipe_dist, float flow_ratio, bool always_retract, const bool is_closed = false, const bool is_reversed = false);
->>>>>>> 10b6b19f
+    void addWall(const LineJunctions& wall, int start_idx, const Settings& settings, const GCodePathConfig& non_bridge_config, const GCodePathConfig& bridge_config, coord_t wall_0_wipe_dist, float flow_ratio, bool always_retract, const bool is_closed, const bool is_reversed, const bool is_linked_path);
 
     /*!
      * Add an infill wall to the g-code
