// Copyright (c) 2020 Ultimaker B.V.
// CuraEngine is released under the terms of the AGPLv3 or higher.

#ifndef CURAENGINE_WALLTOOLPATHS_H
#define CURAENGINE_WALLTOOLPATHS_H

#include <memory>

#include "BeadingStrategy/BeadingStrategyFactory.h"
#include "settings/Settings.h"
#include "utils/ExtrusionLine.h"
#include "utils/polygon.h"

namespace cura
{
class WallToolPaths
{
public:
    /*!
     * A class that creates the toolpaths given an outline, nominal bead width and maximum amount of walls
     * \param outline An outline of the area in which the ToolPaths are to be generated
     * \param nominal_bead_width The nominal bead width used in the generation of the toolpaths
     * \param inset_count The maximum number of parallel extrusion lines that make up the wall
     * \param settings The settings as provided by the user
     */
    WallToolPaths(const Polygons& outline, coord_t nominal_bead_width, size_t inset_count, const Settings& settings);

    /*!
     * A class that creates the toolpaths given an outline, nominal bead width and maximum amount of walls
     * \param outline An outline of the area in which the ToolPaths are to be generated
     * \param bead_width_0 The bead width of the first wall used in the generation of the toolpaths
     * \param bead_width_x The bead width of the inner walls used in the generation of the toolpaths
     * \param inset_count The maximum number of parallel extrusion lines that make up the wall
     * \param settings The settings as provided by the user
     */
    WallToolPaths(const Polygons& outline, coord_t bead_width_0, coord_t bead_width_x, size_t inset_count, const Settings& settings);

    /*!
     * Generates the Toolpaths
     * \return A reference to the newly create  ToolPaths
     */
    const VariableWidthPaths& generate();

    /*!
     * Gets the toolpaths, if this called before \p generate() it will first generate the Toolpaths
     * \return a reference to the toolpaths
     */
    const VariableWidthPaths& getToolPaths();

    /*!
     * Compute the inner contour of the walls. This contour indicates where the walled area ends and its infill begins.
     * The inside can then be filled, e.g. with skin/infill for the walls of a part, or with a pattern in the case of
     * infill with extra infill walls.
     */
    void computeInnerContour();

    /*!
     * Gets the inner contour of the area which is inside of the generated tool
     * paths.
     *
     * If the walls haven't been generated yet, this will lazily call the
     * \p generate() function to generate the walls with variable width.
     * The resulting polygon will snugly match the inside of the variable-width
     * walls where the walls get limited by the LimitedBeadingStrategy to a
     * maximum wall count.
     * If there are no walls, the outline will be returned.
     * \return The inner contour of the generated walls.
     */
    const Polygons& getInnerContour();

    /*!
     * Removes empty paths from the toolpaths
     * \param toolpaths the VariableWidthPaths generated with \p generate()
     * \return true if there are still paths left. If all toolpaths were removed it returns false
     */
    static bool removeEmptyToolPaths(VariableWidthPaths& toolpaths);

<<<<<<< HEAD
    /*!
     * Simplifies the variable-width toolpaths by calling the simplify on every line in the toolpath using the provided
     * settings.
     * \param settings The settings as provided by the user
     * \return
     */
    static void simplifyToolPaths(VariableWidthPaths& toolpaths, const Settings& settings);
=======
protected:
    /*!
     * Stitches toolpaths together to form contours.
     *
     * All toolpaths are used. Paths that are not closed will get closed in the
     * output by virtue of becoming polygons. As such, the input is expected to
     * consist of almost completely closed contours, which may be split up into
     * different polylines.
     * This function combines those polylines into the polygons they are
     * probably intended to depict.
     * \param input The paths to stitch together.
     * \param stitch_distance Any endpoints closer than this distance can be
     * stitched together. An additional line segment will bridge the gap.
     * \param output Where to store the output polygons.
     */
    void stitchContours(const VariableWidthPaths& input, const coord_t stitch_distance, Polygons& output) const;
>>>>>>> 5d31cda1

private:
    const Polygons& outline; //<! A reference to the outline polygon that is the designated area
    coord_t bead_width_0; //<! The nominal or first extrusion line width with which libArachne generates its walls
    coord_t bead_width_x; //<! The subsequently extrusion line width with which libArachne generates its walls if WallToolPaths was called with the nominal_bead_width Constructor this is the same as bead_width_0
    size_t inset_count; //<! The maximum number of walls to generate
    StrategyType strategy_type; //<! The wall generating strategy
    bool print_thin_walls; //<! Whether to enable the widening beading meta-strategy for thin features
    coord_t min_feature_size; //<! The minimum size of the features that can be widened by the widening beading meta-strategy. Features thinner than that will not be printed
    coord_t min_bead_width;  //<! The minimum bead size to use when widening thin model features with the widening beading meta-strategy
    double small_area_length; //<! The length of the small features which are to be filtered out, this is squared into a surface
    coord_t transition_length; //<! The transitioning length when the amount of extrusion lines changes
    bool toolpaths_generated; //<! Are the toolpaths generated
    VariableWidthPaths toolpaths; //<! The generated toolpaths
    Polygons inner_contour;  //<! The inner contour of the generated toolpaths
    const Settings& settings;
};
} // namespace cura

#endif // CURAENGINE_WALLTOOLPATHS_H<|MERGE_RESOLUTION|>--- conflicted
+++ resolved
@@ -23,7 +23,7 @@
      * \param inset_count The maximum number of parallel extrusion lines that make up the wall
      * \param settings The settings as provided by the user
      */
-    WallToolPaths(const Polygons& outline, coord_t nominal_bead_width, size_t inset_count, const Settings& settings);
+    WallToolPaths(const Polygons& outline, coord_t nominal_bead_width, coord_t inset_count, const Settings& settings);
 
     /*!
      * A class that creates the toolpaths given an outline, nominal bead width and maximum amount of walls
@@ -33,7 +33,7 @@
      * \param inset_count The maximum number of parallel extrusion lines that make up the wall
      * \param settings The settings as provided by the user
      */
-    WallToolPaths(const Polygons& outline, coord_t bead_width_0, coord_t bead_width_x, size_t inset_count, const Settings& settings);
+    WallToolPaths(const Polygons& outline, coord_t bead_width_0, coord_t bead_width_x, coord_t inset_count, const Settings& settings);
 
     /*!
      * Generates the Toolpaths
@@ -75,15 +75,6 @@
      */
     static bool removeEmptyToolPaths(VariableWidthPaths& toolpaths);
 
-<<<<<<< HEAD
-    /*!
-     * Simplifies the variable-width toolpaths by calling the simplify on every line in the toolpath using the provided
-     * settings.
-     * \param settings The settings as provided by the user
-     * \return
-     */
-    static void simplifyToolPaths(VariableWidthPaths& toolpaths, const Settings& settings);
-=======
 protected:
     /*!
      * Stitches toolpaths together to form contours.
@@ -100,7 +91,14 @@
      * \param output Where to store the output polygons.
      */
     void stitchContours(const VariableWidthPaths& input, const coord_t stitch_distance, Polygons& output) const;
->>>>>>> 5d31cda1
+
+    /*!
+     * Simplifies the variable-width toolpaths by calling the simplify on every line in the toolpath using the provided
+     * settings.
+     * \param settings The settings as provided by the user
+     * \return
+     */
+    static void simplifyToolPaths(VariableWidthPaths& toolpaths, const Settings& settings);
 
 private:
     const Polygons& outline; //<! A reference to the outline polygon that is the designated area
