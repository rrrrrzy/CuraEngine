/** Copyright (C) 2013 David Braam - Released under terms of the AGPLv3 License */
#include <stdarg.h>
#include <iomanip>
#include <cmath>

#include "gcodeExport.h"
#include "utils/logoutput.h"
#include "PrintFeature.h"
#include "utils/Date.h"
#include "utils/string.h" // MMtoStream, PrecisionedDouble

namespace cura {

double layer_height; //!< report basic layer height in RepRap gcode file.

GCodeExport::GCodeExport()
: output_stream(&std::cout)
, currentPosition(0,0,MM2INT(20))
, layer_nr(0)
{
    *output_stream << std::fixed;

    current_e_value = 0;
    current_extruder = 0;
    currentFanSpeed = -1;

    totalPrintTime = 0.0;

    currentSpeed = 1;
    current_acceleration = -1;
    current_travel_acceleration = -1;
    current_jerk = -1;
    current_max_z_feedrate = -1;

    isZHopped = 0;
    setFlavor(EGCodeFlavor::REPRAP);
    initial_bed_temp = 0;

    extruder_count = 0;

    total_bounding_box = AABB3D();
}

GCodeExport::~GCodeExport()
{
}

void GCodeExport::preSetup(const MeshGroup* meshgroup)
{
    setFlavor(meshgroup->getSettingAsGCodeFlavor("machine_gcode_flavor"));
    use_extruder_offset_to_offset_coords = meshgroup->getSettingBoolean("machine_use_extruder_offset_to_offset_coords");

    extruder_count = meshgroup->getSettingAsCount("machine_extruder_count");

    for (const Mesh& mesh : meshgroup->meshes)
    {
        if (!mesh.getSettingBoolean("anti_overhang_mesh")
            && !mesh.getSettingBoolean("support_mesh")
        )
        {
            extruder_attr[mesh.getSettingAsIndex("extruder_nr")].is_used = true;
        }
    }

    for (unsigned int extruder_nr = 0; extruder_nr < extruder_count; extruder_nr++)
    {
        const ExtruderTrain* train = meshgroup->getExtruderTrain(extruder_nr);

        if (meshgroup->getSettingAsIndex("adhesion_extruder_nr") == int(extruder_nr) && meshgroup->getSettingAsPlatformAdhesion("adhesion_type") != EPlatformAdhesion::NONE)
        {
            extruder_attr[extruder_nr].is_used = true;
        }
        for (const Mesh& mesh : meshgroup->meshes)
        {
<<<<<<< HEAD
            if (mesh.getSettingBoolean("support_enable") && (
                       (mesh.getSettingBoolean("support_bottom_enable") && meshgroup->getSettingAsIndex("support_bottom_extruder_nr") == int(extruder_nr))
                    || (mesh.getSettingBoolean("support_roof_enable") && meshgroup->getSettingAsIndex("support_roof_extruder_nr") == int(extruder_nr))
                    || (meshgroup->getSettingAsIndex("support_infill_extruder_nr") == int(extruder_nr))
                    || (meshgroup->getSettingAsIndex("support_extruder_nr_layer_0") == int(extruder_nr))
=======
            if ((mesh.getSettingBoolean("support_enable") || mesh.getSettingBoolean("support_mesh"))
                &&
                ((mesh.getSettingBoolean("support_interface_enable") && meshgroup->getSettingAsIndex("support_interface_extruder_nr") == int(extruder_nr))
                || meshgroup->getSettingAsIndex("support_infill_extruder_nr") == int(extruder_nr)
                || meshgroup->getSettingAsIndex("support_extruder_nr_layer_0") == int(extruder_nr)
>>>>>>> 578b4577
                ))
            {
                extruder_attr[extruder_nr].is_used = true;
            }
        }
        setFilamentDiameter(extruder_nr, train->getSettingInMicrons("material_diameter")); 

        extruder_attr[extruder_nr].prime_pos = Point3(train->getSettingInMicrons("extruder_prime_pos_x"), train->getSettingInMicrons("extruder_prime_pos_y"), train->getSettingInMicrons("extruder_prime_pos_z"));
        extruder_attr[extruder_nr].prime_pos_is_abs = train->getSettingBoolean("extruder_prime_pos_abs");
        extruder_attr[extruder_nr].use_temp = train->getSettingBoolean("machine_nozzle_temp_enabled");

        extruder_attr[extruder_nr].nozzle_size = train->getSettingInMicrons("machine_nozzle_size");
        extruder_attr[extruder_nr].nozzle_offset = Point(train->getSettingInMicrons("machine_nozzle_offset_x"), train->getSettingInMicrons("machine_nozzle_offset_y"));
        extruder_attr[extruder_nr].material_guid = train->getSettingString("material_guid");

        extruder_attr[extruder_nr].start_code = train->getSettingString("machine_extruder_start_code");
        extruder_attr[extruder_nr].end_code = train->getSettingString("machine_extruder_end_code");

        extruder_attr[extruder_nr].last_retraction_prime_speed = train->getSettingInMillimetersPerSecond("retraction_prime_speed"); // the alternative would be switch_extruder_prime_speed, but dual extrusion might not even be configured...
    }

    machine_name = meshgroup->getSettingString("machine_name");

    layer_height = meshgroup->getSettingInMillimeters("layer_height");

    if (flavor == EGCodeFlavor::BFB)
    {
        new_line = "\r\n";
    }
    else 
    {
        new_line = "\n";
    }

    estimateCalculator.setFirmwareDefaults(meshgroup);
}

void GCodeExport::setInitialTemps(const MeshGroup& settings, const unsigned int start_extruder_nr)
{
    for (unsigned int extr_nr = 0; extr_nr < extruder_count; extr_nr++)
    {
        const ExtruderTrain& train = *settings.getExtruderTrain(extr_nr);
        
        double print_temp_0 = train.getSettingInDegreeCelsius("material_print_temperature_layer_0");
        double print_temp_here = (print_temp_0 != 0)? print_temp_0 : train.getSettingInDegreeCelsius("material_print_temperature");
        double temp = (extr_nr == start_extruder_nr)? print_temp_here : train.getSettingInDegreeCelsius("material_standby_temperature");
        setInitialTemp(extr_nr, temp);
    }

    initial_bed_temp = settings.getSettingInDegreeCelsius("material_bed_temperature_layer_0");
}

void GCodeExport::setInitialTemp(int extruder_nr, double temp)
{
    extruder_attr[extruder_nr].initial_temp = temp;
    if (flavor == EGCodeFlavor::GRIFFIN || flavor == EGCodeFlavor::ULTIGCODE)
    {
        extruder_attr[extruder_nr].currentTemperature = temp;
    }
}


std::string GCodeExport::getFileHeader(const double* print_time, const std::vector<double>& filament_used, const std::vector<std::string>& mat_ids)
{
    std::ostringstream prefix;
    switch (flavor)
    {
    case EGCodeFlavor::GRIFFIN:
        prefix << ";START_OF_HEADER" << new_line;
        prefix << ";HEADER_VERSION:0.1" << new_line;
        prefix << ";FLAVOR:" << toString(flavor) << new_line;
        prefix << ";GENERATOR.NAME:Cura_SteamEngine" << new_line;
        prefix << ";GENERATOR.VERSION:" << VERSION << new_line;
        prefix << ";GENERATOR.BUILD_DATE:" << Date::getDate().toStringDashed() << new_line;
        prefix << ";TARGET_MACHINE.NAME:" << machine_name << new_line;

        for (unsigned int extr_nr = 0; extr_nr < extruder_count; extr_nr++)
        {
            if (!extruder_attr[extr_nr].is_used)
            {
                continue;
            }
            prefix << ";EXTRUDER_TRAIN." << extr_nr << ".INITIAL_TEMPERATURE:" << extruder_attr[extr_nr].initial_temp << new_line;
            if (filament_used.size() == extruder_count)
            {
                prefix << ";EXTRUDER_TRAIN." << extr_nr << ".MATERIAL.VOLUME_USED:" << static_cast<int>(filament_used[extr_nr]) << new_line;
            }
            if (mat_ids.size() == extruder_count && mat_ids[extr_nr] != "")
            {
                prefix << ";EXTRUDER_TRAIN." << extr_nr << ".MATERIAL.GUID:" << mat_ids[extr_nr] << new_line;
            }
            prefix << ";EXTRUDER_TRAIN." << extr_nr << ".NOZZLE.DIAMETER:" << float(INT2MM(getNozzleSize(extr_nr))) << new_line;
        }
        prefix << ";BUILD_PLATE.INITIAL_TEMPERATURE:" << initial_bed_temp << new_line;

        if (print_time)
        {
            prefix << ";PRINT.TIME:" << static_cast<int>(*print_time) << new_line;
        }

        prefix << ";PRINT.SIZE.MIN.X:" << INT2MM(total_bounding_box.min.x) << new_line;
        prefix << ";PRINT.SIZE.MIN.Y:" << INT2MM(total_bounding_box.min.y) << new_line;
        prefix << ";PRINT.SIZE.MIN.Z:" << INT2MM(total_bounding_box.min.z) << new_line;
        prefix << ";PRINT.SIZE.MAX.X:" << INT2MM(total_bounding_box.max.x) << new_line;
        prefix << ";PRINT.SIZE.MAX.Y:" << INT2MM(total_bounding_box.max.y) << new_line;
        prefix << ";PRINT.SIZE.MAX.Z:" << INT2MM(total_bounding_box.max.z) << new_line;
        prefix << ";END_OF_HEADER" << new_line;
        return prefix.str();
    default:
        prefix << ";FLAVOR:" << toString(flavor) << new_line;
        prefix << ";TIME:" << ((print_time)? static_cast<int>(*print_time) : 6666) << new_line;
        if (flavor == EGCodeFlavor::ULTIGCODE)
        {
            prefix << ";MATERIAL:" << ((filament_used.size() >= 1)? static_cast<int>(filament_used[0]) : 6666) << new_line;
            prefix << ";MATERIAL2:" << ((filament_used.size() >= 2)? static_cast<int>(filament_used[1]) : 0) << new_line;

            prefix << ";NOZZLE_DIAMETER:" << float(INT2MM(getNozzleSize(0))) << new_line;
            // TODO: the second nozzle size isn't always initiated! ";NOZZLE_DIAMETER2:"
        }
        else if (flavor == EGCodeFlavor::REPRAP)
        {
            prefix << ";Filament used: " << ((filament_used.size() >= 1)? filament_used[0] / (1000 * extruder_attr[0].filament_area) : 0) << "m" << new_line;
            prefix << ";Layer height: " << layer_height << new_line;
        }
        return prefix.str();
    }
}


void GCodeExport::setLayerNr(unsigned int layer_nr_) {
    layer_nr = layer_nr_;
}

void GCodeExport::setOutputStream(std::ostream* stream)
{
    output_stream = stream;
    *output_stream << std::fixed;
}

bool GCodeExport::getExtruderUsesTemp(const int extruder_nr) const
{
    return extruder_attr[extruder_nr].use_temp;
}

bool GCodeExport::getExtruderIsUsed(const int extruder_nr) const
{
    return extruder_attr[extruder_nr].is_used;
}

int GCodeExport::getNozzleSize(const int extruder_nr) const
{
    return extruder_attr[extruder_nr].nozzle_size;
}

Point GCodeExport::getExtruderOffset(const int id) const
{
    return extruder_attr[id].nozzle_offset;
}

std::string GCodeExport::getMaterialGUID(const int extruder_nr) const
{
    return extruder_attr[extruder_nr].material_guid;
}

Point GCodeExport::getGcodePos(const int64_t x, const int64_t y, const int extruder_train) const
{
    if (use_extruder_offset_to_offset_coords) { return Point(x,y) - getExtruderOffset(extruder_train); }
    else { return Point(x,y); }
}


void GCodeExport::setFlavor(EGCodeFlavor flavor)
{
    this->flavor = flavor;
    if (flavor == EGCodeFlavor::MACH3)
        for(int n=0; n<MAX_EXTRUDERS; n++)
            extruder_attr[n].extruderCharacter = 'A' + n;
    else
        for(int n=0; n<MAX_EXTRUDERS; n++)
            extruder_attr[n].extruderCharacter = 'E';
    if (flavor == EGCodeFlavor::ULTIGCODE || flavor == EGCodeFlavor::REPRAP_VOLUMATRIC)
    {
        is_volumatric = true;
    }
    else
    {
        is_volumatric = false;
    }

    if (flavor == EGCodeFlavor::BFB || flavor == EGCodeFlavor::REPRAP_VOLUMATRIC || flavor == EGCodeFlavor::ULTIGCODE)
    {
        firmware_retract = true;
    }
    else 
    {
        firmware_retract = false;
    }
}

EGCodeFlavor GCodeExport::getFlavor() const
{
    return this->flavor;
}

void GCodeExport::setZ(int z)
{
    this->current_layer_z = z;
}

Point3 GCodeExport::getPosition()
{
    return currentPosition;
}
Point GCodeExport::getPositionXY()
{
    return Point(currentPosition.x, currentPosition.y);
}

int GCodeExport::getPositionZ()
{
    return currentPosition.z;
}

int GCodeExport::getExtruderNr()
{
    return current_extruder;
}

void GCodeExport::setFilamentDiameter(unsigned int extruder, int diameter)
{
    double r = INT2MM(diameter) / 2.0;
    double area = M_PI * r * r;
    extruder_attr[extruder].filament_area = area;
}

double GCodeExport::getCurrentExtrudedVolume()
{
    double extrusion_amount = current_e_value;
    if (!firmware_retract)
    { // no E values are changed to perform a retraction
        extrusion_amount -= extruder_attr[current_extruder].retraction_e_amount_at_e_start; // subtract the increment in E which was used for the first unretraction instead of extrusion
        extrusion_amount += extruder_attr[current_extruder].retraction_e_amount_current; // add the decrement in E which the filament is behind on extrusion due to the last retraction
    }
    if (is_volumatric)
    {
        return extrusion_amount;
    }
    else
    {
        return extrusion_amount * extruder_attr[current_extruder].filament_area;
    }
}

double GCodeExport::eToMm(double e)
{
    if (is_volumatric)
    {
        return e / extruder_attr[current_extruder].filament_area;
    }
    else
    {
        return e;
    }
}

double GCodeExport::mm3ToE(double mm3)
{
    if (is_volumatric)
    {
        return mm3;
    }
    else
    {
        return mm3 / extruder_attr[current_extruder].filament_area;
    }
}

double GCodeExport::mmToE(double mm)
{
    if (is_volumatric)
    {
        return mm * extruder_attr[current_extruder].filament_area;
    }
    else
    {
        return mm;
    }
}


double GCodeExport::getTotalFilamentUsed(int extruder_nr)
{
    if (extruder_nr == current_extruder)
        return extruder_attr[extruder_nr].totalFilament + getCurrentExtrudedVolume();
    return extruder_attr[extruder_nr].totalFilament;
}

double GCodeExport::getTotalPrintTime()
{
    return totalPrintTime;
}

void GCodeExport::resetTotalPrintTimeAndFilament()
{
    totalPrintTime = 0;
    for(unsigned int e=0; e<MAX_EXTRUDERS; e++)
    {
        extruder_attr[e].totalFilament = 0.0;
        extruder_attr[e].currentTemperature = 0;
    }
    current_e_value = 0.0;
    estimateCalculator.reset();
}

void GCodeExport::updateTotalPrintTime()
{
    totalPrintTime += estimateCalculator.calculate();
    estimateCalculator.reset();
    writeTimeComment(totalPrintTime);
}

void GCodeExport::writeComment(std::string comment)
{
    *output_stream << ";";
    for (unsigned int i = 0; i < comment.length(); i++)
    {
        if (comment[i] == '\n')
        {
            *output_stream << "\\n";
        }else{
            *output_stream << comment[i];
        }
    }
    *output_stream << new_line;
}

void GCodeExport::writeTimeComment(const double time)
{
    *output_stream << ";TIME_ELAPSED:" << time << new_line;
}

void GCodeExport::writeTypeComment(PrintFeatureType type)
{
    switch (type)
    {
        case PrintFeatureType::OuterWall:
            *output_stream << ";TYPE:WALL-OUTER" << new_line;
            break;
        case PrintFeatureType::InnerWall:
            *output_stream << ";TYPE:WALL-INNER" << new_line;
            break;
        case PrintFeatureType::Skin:
            *output_stream << ";TYPE:SKIN" << new_line;
            break;
        case PrintFeatureType::Support:
            *output_stream << ";TYPE:SUPPORT" << new_line;
            break;
        case PrintFeatureType::SkirtBrim:
            *output_stream << ";TYPE:SKIRT" << new_line;
            break;
        case PrintFeatureType::Infill:
            *output_stream << ";TYPE:FILL" << new_line;
            break;
        case PrintFeatureType::SupportInfill:
            *output_stream << ";TYPE:SUPPORT" << new_line;
            break;
        case PrintFeatureType::MoveCombing:
        case PrintFeatureType::MoveRetraction:
        default:
            // do nothing
            break;
    }
}


void GCodeExport::writeLayerComment(int layer_nr)
{
    *output_stream << ";LAYER:" << layer_nr << new_line;
}

void GCodeExport::writeLayerCountComment(int layer_count)
{
    *output_stream << ";LAYER_COUNT:" << layer_count << new_line;
}

void GCodeExport::writeLine(const char* line)
{
    *output_stream << line << new_line;
}

void GCodeExport::resetExtrusionValue()
{
    if (flavor != EGCodeFlavor::MAKERBOT && flavor != EGCodeFlavor::BFB)
    {
        *output_stream << "G92 " << extruder_attr[current_extruder].extruderCharacter << "0" << new_line;
        double current_extruded_volume = getCurrentExtrudedVolume();
        extruder_attr[current_extruder].totalFilament += current_extruded_volume;
        for (double& extruded_volume_at_retraction : extruder_attr[current_extruder].extruded_volume_at_previous_n_retractions)
        { // update the extruded_volume_at_previous_n_retractions only of the current extruder, since other extruders don't extrude the current volume
            extruded_volume_at_retraction -= current_extruded_volume;
        }
        current_e_value = 0.0;
        extruder_attr[current_extruder].retraction_e_amount_at_e_start = extruder_attr[current_extruder].retraction_e_amount_current;
    }
}

void GCodeExport::writeDelay(double timeAmount)
{
    *output_stream << "G4 P" << int(timeAmount * 1000) << new_line;
    estimateCalculator.addTime(timeAmount);
}

void GCodeExport::writeTravel(Point p, double speed)
{
    writeTravel(Point3(p.X, p.Y, current_layer_z), speed);
}
void GCodeExport::writeExtrusion(Point p, double speed, double extrusion_mm3_per_mm)
{
    writeExtrusion(Point3(p.X, p.Y, current_layer_z), speed, extrusion_mm3_per_mm);
}

void GCodeExport::writeTravel(Point3 p, double speed)
{
    if (flavor == EGCodeFlavor::BFB)
    {
        writeMoveBFB(p.x, p.y, p.z + isZHopped, speed, 0.0);
        return;
    }
    writeTravel(p.x, p.y, p.z + isZHopped, speed);
}

void GCodeExport::writeExtrusion(Point3 p, double speed, double extrusion_mm3_per_mm)
{
    if (flavor == EGCodeFlavor::BFB)
    {
        writeMoveBFB(p.x, p.y, p.z, speed, extrusion_mm3_per_mm);
        return;
    }
    writeExtrusion(p.x, p.y, p.z, speed, extrusion_mm3_per_mm);
}

void GCodeExport::writeMoveBFB(int x, int y, int z, double speed, double extrusion_mm3_per_mm)
{
    if (std::isinf(extrusion_mm3_per_mm))
    {
        logError("Extrusion rate is infinite!");
        assert(false && "Infinite extrusion move!");
        std::exit(1);
    }
    if (std::isnan(extrusion_mm3_per_mm))
    {
        logError("Extrusion rate is not a number!");
        assert(false && "NaN extrusion move!");
        std::exit(1);
    }

    double extrusion_per_mm = mm3ToE(extrusion_mm3_per_mm);

    Point gcode_pos = getGcodePos(x,y, current_extruder);

    //For Bits From Bytes machines, we need to handle this completely differently. As they do not use E values but RPM values.
    float fspeed = speed * 60;
    float rpm = extrusion_per_mm * speed * 60;
    const float mm_per_rpm = 4.0; //All BFB machines have 4mm per RPM extrusion.
    rpm /= mm_per_rpm;
    if (rpm > 0)
    {
        if (extruder_attr[current_extruder].retraction_e_amount_current)
        {
            if (currentSpeed != double(rpm))
            {
                //fprintf(f, "; %f e-per-mm %d mm-width %d mm/s\n", extrusion_per_mm, lineWidth, speed);
                //fprintf(f, "M108 S%0.1f\r\n", rpm);
                *output_stream << "M108 S" << PrecisionedDouble{1, rpm} << new_line;
                currentSpeed = double(rpm);
            }
            //Add M101 or M201 to enable the proper extruder.
            *output_stream << "M" << int((current_extruder + 1) * 100 + 1) << new_line;
            extruder_attr[current_extruder].retraction_e_amount_current = 0.0;
        }
        //Fix the speed by the actual RPM we are asking, because of rounding errors we cannot get all RPM values, but we have a lot more resolution in the feedrate value.
        // (Trick copied from KISSlicer, thanks Jonathan)
        fspeed *= (rpm / (roundf(rpm * 100) / 100));

        //Increase the extrusion amount to calculate the amount of filament used.
        Point3 diff = Point3(x,y,z) - getPosition();
        
        current_e_value += extrusion_per_mm * diff.vSizeMM();
    }
    else
    {
        //If we are not extruding, check if we still need to disable the extruder. This causes a retraction due to auto-retraction.
        if (!extruder_attr[current_extruder].retraction_e_amount_current)
        {
            *output_stream << "M103" << new_line;
            extruder_attr[current_extruder].retraction_e_amount_current = 1.0; // 1.0 used as stub; BFB doesn't use the actual retraction amount; it performs retraction on the firmware automatically
        }
    }
    *output_stream << "G1 X" << MMtoStream{gcode_pos.X} << " Y" << MMtoStream{gcode_pos.Y} << " Z" << MMtoStream{z};
    *output_stream << " F" << PrecisionedDouble{1, fspeed} << new_line;
    
    currentPosition = Point3(x, y, z);
    estimateCalculator.plan(TimeEstimateCalculator::Position(INT2MM(currentPosition.x), INT2MM(currentPosition.y), INT2MM(currentPosition.z), eToMm(current_e_value)), speed);
}

void GCodeExport::writeTravel(int x, int y, int z, double speed)
{
    if (currentPosition.x == x && currentPosition.y == y && currentPosition.z == z)
        return;

#ifdef ASSERT_INSANE_OUTPUT
    assert(speed < 400 && speed > 1); // normal F values occurring in UM2 gcode (this code should not be compiled for release)
    assert(currentPosition != no_point3);
    assert(Point3(x, y, z) != no_point3);
    assert((Point3(x,y,z) - currentPosition).vSize() < MM2INT(300)); // no crazy positions (this code should not be compiled for release)
#endif //ASSERT_INSANE_OUTPUT

    const PrintFeatureType travel_move_type = extruder_attr[current_extruder].retraction_e_amount_current ? PrintFeatureType::MoveRetraction : PrintFeatureType::MoveCombing;
    const int display_width = extruder_attr[current_extruder].retraction_e_amount_current ? MM2INT(0.2) : MM2INT(0.1);
    CommandSocket::sendLineTo(travel_move_type, Point(x, y), display_width);

    *output_stream << "G0";
    writeFXYZE(speed, x, y, z, current_e_value);
}

void GCodeExport::writeExtrusion(int x, int y, int z, double speed, double extrusion_mm3_per_mm)
{
    if (currentPosition.x == x && currentPosition.y == y && currentPosition.z == z)
        return;

#ifdef ASSERT_INSANE_OUTPUT
    assert(speed < 400 && speed > 1); // normal F values occurring in UM2 gcode (this code should not be compiled for release)
    assert(currentPosition != no_point3);
    assert(Point3(x, y, z) != no_point3);
    assert((Point3(x,y,z) - currentPosition).vSize() < MM2INT(300)); // no crazy positions (this code should not be compiled for release)
    assert(extrusion_mm3_per_mm >= 0.0);
#endif //ASSERT_INSANE_OUTPUT

    if (std::isinf(extrusion_mm3_per_mm))
    {
        logError("Extrusion rate is infinite!");
        assert(false && "Infinite extrusion move!");
        std::exit(1);
    }

    if (std::isnan(extrusion_mm3_per_mm))
    {
        logError("Extrusion rate is not a number!");
        assert(false && "NaN extrusion move!");
        std::exit(1);
    }

    if (extrusion_mm3_per_mm < 0.0)
    {
        logWarning("Warning! Negative extrusion move!");
    }

    double extrusion_per_mm = mm3ToE(extrusion_mm3_per_mm);

    Point3 diff = Point3(x,y,z) - currentPosition;
    if (isZHopped > 0)
    {
        writeZhopEnd();
    }

    writeUnretractionAndPrime();

    double new_e_value = current_e_value + extrusion_per_mm * diff.vSizeMM();

    *output_stream << "G1";
    writeFXYZE(speed, x, y, z, new_e_value);
}

void GCodeExport::writeFXYZE(double speed, int x, int y, int z, double e)
{
    if (currentSpeed != speed)
    {
        *output_stream << " F" << PrecisionedDouble{1, speed * 60};
        currentSpeed = speed;
    }

    Point gcode_pos = getGcodePos(x, y, current_extruder);
    total_bounding_box.include(Point3(gcode_pos.X, gcode_pos.Y, z));

    *output_stream << " X" << MMtoStream{gcode_pos.X} << " Y" << MMtoStream{gcode_pos.Y};
    if (z != currentPosition.z)
    {
        *output_stream << " Z" << MMtoStream{z};
    }
    if (e != current_e_value)
    {
        *output_stream << " " << extruder_attr[current_extruder].extruderCharacter << PrecisionedDouble{5, e};
    }
    *output_stream << new_line;
    
    currentPosition = Point3(x, y, z);
    current_e_value = e;
    estimateCalculator.plan(TimeEstimateCalculator::Position(INT2MM(x), INT2MM(y), INT2MM(z), eToMm(e)), speed);
}

void GCodeExport::writeUnretractionAndPrime()
{
    const double prime_volume = extruder_attr[current_extruder].prime_volume;
    current_e_value += mm3ToE(prime_volume);
    if (extruder_attr[current_extruder].retraction_e_amount_current)
    {
        if (firmware_retract)
        { // note that BFB is handled differently
            *output_stream << "G11" << new_line;
            //Assume default UM2 retraction settings.
            if (prime_volume > 0)
            {
                *output_stream << "G1 F" << PrecisionedDouble{1, extruder_attr[current_extruder].last_retraction_prime_speed * 60} << " " << extruder_attr[current_extruder].extruderCharacter << PrecisionedDouble{5, current_e_value} << new_line;
                currentSpeed = extruder_attr[current_extruder].last_retraction_prime_speed;
            }
            estimateCalculator.plan(TimeEstimateCalculator::Position(INT2MM(currentPosition.x), INT2MM(currentPosition.y), INT2MM(currentPosition.z), eToMm(current_e_value)), 25.0);
        }
        else
        {
            current_e_value += extruder_attr[current_extruder].retraction_e_amount_current;
            *output_stream << "G1 F" << PrecisionedDouble{1, extruder_attr[current_extruder].last_retraction_prime_speed * 60} << " " << extruder_attr[current_extruder].extruderCharacter << PrecisionedDouble{5, current_e_value} << new_line;
            currentSpeed = extruder_attr[current_extruder].last_retraction_prime_speed;
            estimateCalculator.plan(TimeEstimateCalculator::Position(INT2MM(currentPosition.x), INT2MM(currentPosition.y), INT2MM(currentPosition.z), eToMm(current_e_value)), currentSpeed);
        }
        if (getCurrentExtrudedVolume() > 10000.0) //According to https://github.com/Ultimaker/CuraEngine/issues/14 having more then 21m of extrusion causes inaccuracies. So reset it every 10m, just to be sure.
        {
            resetExtrusionValue();
        }
        extruder_attr[current_extruder].retraction_e_amount_current = 0.0;
    }
    else if (prime_volume > 0.0)
    {
        *output_stream << "G1 F" << PrecisionedDouble{1, extruder_attr[current_extruder].last_retraction_prime_speed * 60} << " " << extruder_attr[current_extruder].extruderCharacter << PrecisionedDouble{5, current_e_value} << new_line;
        currentSpeed = extruder_attr[current_extruder].last_retraction_prime_speed;
        estimateCalculator.plan(TimeEstimateCalculator::Position(INT2MM(currentPosition.x), INT2MM(currentPosition.y), INT2MM(currentPosition.z), eToMm(current_e_value)), currentSpeed);
    }
    extruder_attr[current_extruder].prime_volume = 0.0;
}

void GCodeExport::writeRetraction(const RetractionConfig& config, bool force, bool extruder_switch)
{
    ExtruderTrainAttributes& extr_attr = extruder_attr[current_extruder];

    if (flavor == EGCodeFlavor::BFB)//BitsFromBytes does automatic retraction.
    {
        if (extruder_switch)
        {
            if (!extr_attr.retraction_e_amount_current)
                *output_stream << "M103" << new_line;

            extr_attr.retraction_e_amount_current = 1.0; // 1.0 is a stub; BFB doesn't use the actual retracted amount; retraction is performed by firmware
        }
        return;
    }

    double old_retraction_e_amount = extr_attr.retraction_e_amount_current;
    double new_retraction_e_amount = mmToE(config.distance);
    double retraction_diff_e_amount = old_retraction_e_amount - new_retraction_e_amount;
    if (std::abs(retraction_diff_e_amount) < 0.000001)
    {
        return;
    }

    { // handle retraction limitation
        double current_extruded_volume = getCurrentExtrudedVolume();
        std::deque<double>& extruded_volume_at_previous_n_retractions = extr_attr.extruded_volume_at_previous_n_retractions;
        while (int(extruded_volume_at_previous_n_retractions.size()) > config.retraction_count_max && !extruded_volume_at_previous_n_retractions.empty()) 
        {
            // extruder switch could have introduced data which falls outside the retraction window
            // also the retraction_count_max could have changed between the last retraction and this
            extruded_volume_at_previous_n_retractions.pop_back();
        }
        if (!force && config.retraction_count_max <= 0)
        {
            return;
        }
        if (!force && int(extruded_volume_at_previous_n_retractions.size()) == config.retraction_count_max
            && current_extruded_volume < extruded_volume_at_previous_n_retractions.back() + config.retraction_extrusion_window * extr_attr.filament_area) 
        {
            return;
        }
        extruded_volume_at_previous_n_retractions.push_front(current_extruded_volume);
        if (int(extruded_volume_at_previous_n_retractions.size()) == config.retraction_count_max + 1) 
        {
            extruded_volume_at_previous_n_retractions.pop_back();
        }
    }

    if (firmware_retract)
    {
        if (extruder_switch && extr_attr.retraction_e_amount_current) 
        {
            return; 
        }
        *output_stream << "G10";
        if (extruder_switch)
        {
            *output_stream << " S1";
        }
        *output_stream << new_line;
        //Assume default UM2 retraction settings.
        estimateCalculator.plan(TimeEstimateCalculator::Position(INT2MM(currentPosition.x), INT2MM(currentPosition.y), INT2MM(currentPosition.z), eToMm(current_e_value + retraction_diff_e_amount)), 25); // TODO: hardcoded values!
    }
    else
    {
        double speed = ((retraction_diff_e_amount < 0.0)? config.speed : extr_attr.last_retraction_prime_speed) * 60;
        current_e_value += retraction_diff_e_amount;
        *output_stream << "G1 F" << PrecisionedDouble{1, speed} << " "
            << extr_attr.extruderCharacter << PrecisionedDouble{5, current_e_value} << new_line;
        currentSpeed = speed;
        estimateCalculator.plan(TimeEstimateCalculator::Position(INT2MM(currentPosition.x), INT2MM(currentPosition.y), INT2MM(currentPosition.z), eToMm(current_e_value)), currentSpeed);
        extr_attr.last_retraction_prime_speed = config.primeSpeed;
    }

    extr_attr.retraction_e_amount_current = new_retraction_e_amount; // suppose that for UM2 the retraction amount in the firmware is equal to the provided amount
    extr_attr.prime_volume += config.prime_volume;

}

void GCodeExport::writeZhopStart(int hop_height)
{
    if (hop_height > 0)
    {
        isZHopped = hop_height;
        *output_stream << "G1 Z" << MMtoStream{current_layer_z + isZHopped} << new_line;
        total_bounding_box.includeZ(current_layer_z + isZHopped);
    }
}

void GCodeExport::writeZhopEnd()
{
    if (isZHopped)
    {
        isZHopped = 0;
        currentPosition.z = current_layer_z;
        *output_stream << "G1 Z" << MMtoStream{current_layer_z} << new_line;
    }
}

void GCodeExport::startExtruder(int new_extruder)
{
    if (new_extruder != current_extruder) // wouldn't be the case on the very first extruder start if it's extruder 0
    {
        if (flavor == EGCodeFlavor::MAKERBOT)
        {
            *output_stream << "M135 T" << new_extruder << new_line;
        }
        else
        {
            *output_stream << "T" << new_extruder << new_line;
        }
    }

    current_extruder = new_extruder;

    assert(getCurrentExtrudedVolume() == 0.0 && "Just after an extruder switch we haven't extruded anything yet!");
    resetExtrusionValue(); // zero the E value on the new extruder, just to be sure

    writeCode(extruder_attr[new_extruder].start_code.c_str());
    CommandSocket::setExtruderForSend(new_extruder);
    CommandSocket::setSendCurrentPosition( getPositionXY() );

    //Change the Z position so it gets re-writting again. We do not know if the switch code modified the Z position.
    currentPosition.z += 1;
}

void GCodeExport::switchExtruder(int new_extruder, const RetractionConfig& retraction_config_old_extruder)
{
    if (current_extruder == new_extruder)
        return;

    bool force = true;
    bool extruder_switch = true;
    writeRetraction(retraction_config_old_extruder, force, extruder_switch);

    resetExtrusionValue(); // zero the E value on the old extruder, so that the current_e_value is registered on the old extruder

    int old_extruder = current_extruder;

    writeCode(extruder_attr[old_extruder].end_code.c_str());

    startExtruder(new_extruder);
}

void GCodeExport::writeCode(const char* str)
{
    *output_stream << str << new_line;
}

void GCodeExport::writePrimeTrain(double travel_speed)
{
    if (extruder_attr[current_extruder].is_primed)
    { // extruder is already primed once!
        return;
    }
    Point3 prime_pos = extruder_attr[current_extruder].prime_pos;
    if (!extruder_attr[current_extruder].prime_pos_is_abs)
    {
        prime_pos += currentPosition;
    }
    writeTravel(prime_pos, travel_speed);

    if (flavor == EGCodeFlavor::GRIFFIN)
    {
        *output_stream << "G280" << new_line;
    }
    else
    {
        // there is no prime gcode for other firmware versions...
    }

    extruder_attr[current_extruder].is_primed = true;
}


void GCodeExport::writeFanCommand(double speed)
{
    if (currentFanSpeed == speed)
        return;
    if (speed > 0)
    {
        if (flavor == EGCodeFlavor::MAKERBOT)
            *output_stream << "M126 T0" << new_line; //value = speed * 255 / 100 // Makerbot cannot set fan speed...;
        else
            *output_stream << "M106 S" << PrecisionedDouble{1, speed * 255 / 100} << new_line;
    }
    else
    {
        if (flavor == EGCodeFlavor::MAKERBOT)
            *output_stream << "M127 T0" << new_line;
        else
            *output_stream << "M107" << new_line;
    }
    currentFanSpeed = speed;
}

void GCodeExport::writeTemperatureCommand(int extruder, double temperature, bool wait)
{
    if (!extruder_attr[extruder].use_temp)
    {
        return;
    }

    if (!wait && extruder_attr[extruder].currentTemperature == temperature)
    {
        return;
    }

    if (wait)
        *output_stream << "M109";
    else
        *output_stream << "M104";
    if (extruder != current_extruder)
        *output_stream << " T" << extruder;
#ifdef ASSERT_INSANE_OUTPUT
    assert(temperature >= 0);
#endif // ASSERT_INSANE_OUTPUT
    *output_stream << " S" << PrecisionedDouble{1, temperature} << new_line;
    extruder_attr[extruder].currentTemperature = temperature;
}

void GCodeExport::writeBedTemperatureCommand(double temperature, bool wait)
{
    if (flavor == EGCodeFlavor::ULTIGCODE)
    { // The UM2 family doesn't support temperature commands (they are fixed in the firmware)
        return;
    }

    if (wait)
        *output_stream << "M190 S";
    else
        *output_stream << "M140 S";
    *output_stream << PrecisionedDouble{1, temperature} << new_line;
}

void GCodeExport::writeAcceleration(double acceleration, bool for_travel_moves)
{
    if (getFlavor() == EGCodeFlavor::REPETIER)
    {
        int m_code = 0;
        if (for_travel_moves)
        {
            if (current_travel_acceleration != acceleration)
            {
                m_code = 202;   // set travel acceleration
                current_travel_acceleration = acceleration;
            }
        }
        else
        {
            if (current_acceleration != acceleration)
            {
                m_code = 201;  // set print acceleration
                current_acceleration = acceleration;
            }
        }
        if (m_code != 0)
        {
            *output_stream << "M" << m_code << " X" << PrecisionedDouble{0, acceleration} << " Y" << PrecisionedDouble{0, acceleration} << new_line;
            estimateCalculator.setAcceleration(acceleration);
        }
    }
    else
    {
        if (current_acceleration != acceleration)
        {
            *output_stream << "M204 S" << PrecisionedDouble{0, acceleration} << new_line; // Print and Travel acceleration
            current_acceleration = acceleration;
            estimateCalculator.setAcceleration(acceleration);
        }
    }
}

void GCodeExport::writeJerk(double jerk)
{
    if (current_jerk != jerk)
    {
        if (getFlavor() == EGCodeFlavor::REPETIER)
        {
            *output_stream << "M207 X";
        }
        else
        {
            *output_stream << "M205 X";
        }
        *output_stream << PrecisionedDouble{2, jerk} << new_line;
        current_jerk = jerk;
        estimateCalculator.setMaxXyJerk(jerk);
    }
}

void GCodeExport::writeMaxZFeedrate(double max_z_feedrate)
{
    if (current_max_z_feedrate != max_z_feedrate)
    {
        *output_stream << "M203 Z" << PrecisionedDouble{2, max_z_feedrate} << new_line;
        current_max_z_feedrate = max_z_feedrate;
        estimateCalculator.setMaxZFeedrate(max_z_feedrate);
    }
}

double GCodeExport::getCurrentMaxZFeedrate()
{
    return current_max_z_feedrate;
}

void GCodeExport::finalize(const char* endCode)
{
    writeFanCommand(0);
    writeCode(endCode);
    int64_t print_time = getTotalPrintTime();
    int mat_0 = getTotalFilamentUsed(0);
    log("Print time: %d\n", print_time);
    log("Print time (readable): %dh %dm %ds\n", print_time / 60 / 60, (print_time / 60) % 60, print_time % 60);
    log("Filament: %d\n", mat_0);
    for(int n=1; n<MAX_EXTRUDERS; n++)
        if (getTotalFilamentUsed(n) > 0)
            log("Filament%d: %d\n", n + 1, int(getTotalFilamentUsed(n)));
    output_stream->flush();
}

}//namespace cura
<|MERGE_RESOLUTION|>--- conflicted
+++ resolved
@@ -1,4 +1,7 @@
-/** Copyright (C) 2013 David Braam - Released under terms of the AGPLv3 License */
+//Copyright (C) 2013 David Braam
+//Copyright (c) 2017 Ultimaker B.V.
+//CuraEngine is released under the terms of the AGPLv3 or higher.
+
 #include <stdarg.h>
 #include <iomanip>
 #include <cmath>
@@ -72,19 +75,11 @@
         }
         for (const Mesh& mesh : meshgroup->meshes)
         {
-<<<<<<< HEAD
-            if (mesh.getSettingBoolean("support_enable") && (
+            if ((mesh.getSettingBoolean("support_enable") || mesh.getSettingBoolean("support_mesh")) && (
                        (mesh.getSettingBoolean("support_bottom_enable") && meshgroup->getSettingAsIndex("support_bottom_extruder_nr") == int(extruder_nr))
                     || (mesh.getSettingBoolean("support_roof_enable") && meshgroup->getSettingAsIndex("support_roof_extruder_nr") == int(extruder_nr))
                     || (meshgroup->getSettingAsIndex("support_infill_extruder_nr") == int(extruder_nr))
                     || (meshgroup->getSettingAsIndex("support_extruder_nr_layer_0") == int(extruder_nr))
-=======
-            if ((mesh.getSettingBoolean("support_enable") || mesh.getSettingBoolean("support_mesh"))
-                &&
-                ((mesh.getSettingBoolean("support_interface_enable") && meshgroup->getSettingAsIndex("support_interface_extruder_nr") == int(extruder_nr))
-                || meshgroup->getSettingAsIndex("support_infill_extruder_nr") == int(extruder_nr)
-                || meshgroup->getSettingAsIndex("support_extruder_nr_layer_0") == int(extruder_nr)
->>>>>>> 578b4577
                 ))
             {
                 extruder_attr[extruder_nr].is_used = true;
