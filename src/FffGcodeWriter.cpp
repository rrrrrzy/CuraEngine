// Copyright (c) 2023 UltiMaker
// CuraEngine is released under the terms of the AGPLv3 or higher

<<<<<<< HEAD
#include <algorithm>
#include <limits> // numeric_limits
#include <list>
#include <optional>
#include <unordered_set>

#include <boost/uuid/random_generator.hpp> //For generating a UUID.
#include <boost/uuid/uuid_io.hpp> //For generating a UUID.
#include <range/v3/view/zip.hpp>
#include <spdlog/spdlog.h>
=======
#include "FffGcodeWriter.h"
>>>>>>> fd1f21b7

#include "Application.h"
#include "ExtruderTrain.h"
#include "FffProcessor.h"
#include "InsetOrderOptimizer.h"
#include "LayerPlan.h"
#include "Slice.h"
#include "WallToolPaths.h"
#include "bridge.h"
#include "communication/Communication.h" //To send layer view data.
#include "infill.h"
#include "progress/Progress.h"
#include "raft.h"
#include "utils/Simplify.h" //Removing micro-segments created by offsetting.
#include "utils/ThreadPool.h"
#include "utils/linearAlg2D.h"
#include "utils/math.h"
#include "utils/orderOptimizer.h"

#include <range/v3/view/zip.hpp>
#include <spdlog/spdlog.h>

#include <algorithm>
#include <boost/uuid/random_generator.hpp> //For generating a UUID.
#include <boost/uuid/uuid_io.hpp> //For generating a UUID.
#include <limits> // numeric_limits
#include <list>
#include <optional>
#include <unordered_set>

namespace cura
{

FffGcodeWriter::FffGcodeWriter()
    : max_object_height(0)
    , layer_plan_buffer(gcode)
    , slice_uuid(boost::uuids::to_string(boost::uuids::random_generator()()))
{
    for (unsigned int extruder_nr = 0; extruder_nr < MAX_EXTRUDERS; extruder_nr++)
    { // initialize all as max layer_nr, so that they get updated to the lowest layer on which they are used.
        extruder_prime_layer_nr[extruder_nr] = std::numeric_limits<int>::max();
    }
}

void FffGcodeWriter::setTargetStream(std::ostream* stream)
{
    gcode.setOutputStream(stream);
}

double FffGcodeWriter::getTotalFilamentUsed(int extruder_nr)
{
    return gcode.getTotalFilamentUsed(extruder_nr);
}

std::vector<Duration> FffGcodeWriter::getTotalPrintTimePerFeature()
{
    return gcode.getTotalPrintTimePerFeature();
}

bool FffGcodeWriter::setTargetFile(const char* filename)
{
    output_file.open(filename);
    if (output_file.is_open())
    {
        gcode.setOutputStream(&output_file);
        return true;
    }
    return false;
}

void FffGcodeWriter::writeGCode(SliceDataStorage& storage, TimeKeeper& time_keeper)
{
    const size_t start_extruder_nr = getStartExtruder(storage);
    gcode.preSetup(start_extruder_nr);
    gcode.setSliceUUID(slice_uuid);

    Scene& scene = Application::getInstance().current_slice->scene;
    if (scene.current_mesh_group == scene.mesh_groups.begin()) // First mesh group.
    {
        gcode.resetTotalPrintTimeAndFilament();
        gcode.setInitialAndBuildVolumeTemps(start_extruder_nr);
    }

    Application::getInstance().communication->beginGCode();

    setConfigFanSpeedLayerTime();

    setConfigRetractionAndWipe(storage);

    if (scene.current_mesh_group == scene.mesh_groups.begin())
    {
        auto should_prime_extruder = gcode.initializeExtruderTrains(storage, start_extruder_nr);

        if (! should_prime_extruder)
        {
            // set to most negative number so that layer processing never primes this extruder anymore.
            extruder_prime_layer_nr[start_extruder_nr] = std::numeric_limits<int>::min();
        }
    }
    else
    {
        processNextMeshGroupCode(storage);
    }

    size_t total_layers = 0;
    for (SliceMeshStorage& mesh : storage.meshes)
    {
        size_t mesh_layer_num = mesh.layers.size();

        // calculation of _actual_ number of layers in loop.
        while (mesh_layer_num > 0 && mesh.layers[mesh_layer_num - 1].getOutlines().empty())
        {
            mesh_layer_num--;
        }

        total_layers = std::max(total_layers, mesh_layer_num);

        setInfillAndSkinAngles(mesh);
    }

    setSupportAngles(storage);

    gcode.writeLayerCountComment(total_layers);

    { // calculate the mesh order for each extruder
        const size_t extruder_count = Application::getInstance().current_slice->scene.extruders.size();
        mesh_order_per_extruder.clear(); // Might be not empty in case of sequential printing.
        mesh_order_per_extruder.reserve(extruder_count);
        for (size_t extruder_nr = 0; extruder_nr < extruder_count; extruder_nr++)
        {
            mesh_order_per_extruder.push_back(calculateMeshOrder(storage, extruder_nr));
        }
    }
    calculateExtruderOrderPerLayer(storage);
    calculatePrimeLayerPerExtruder(storage);

    if (scene.current_mesh_group->settings.get<bool>("magic_spiralize"))
    {
        findLayerSeamsForSpiralize(storage, total_layers);
    }

    int process_layer_starting_layer_nr = 0;
    const bool has_raft = scene.current_mesh_group->settings.get<EPlatformAdhesion>("adhesion_type") == EPlatformAdhesion::RAFT;
    if (has_raft)
    {
        processRaft(storage);
        // process filler layers to fill the airgap with helper object (support etc) so that they stick better to the raft.
        // only process the filler layers if there is anything to print in them.
        for (bool extruder_is_used_in_filler_layers : storage.getExtrudersUsed(-1))
        {
            if (extruder_is_used_in_filler_layers)
            {
                process_layer_starting_layer_nr = -Raft::getFillerLayerCount();
                break;
            }
        }
    }

    run_multiple_producers_ordered_consumer(
        process_layer_starting_layer_nr,
        total_layers,
        [&storage, total_layers, this](int layer_nr)
        {
            return &processLayer(storage, layer_nr, total_layers);
        },
        [this, total_layers](LayerPlan* gcode_layer)
        {
            Progress::messageProgress(Progress::Stage::EXPORT, std::max(LayerIndex{ 0 }, gcode_layer->getLayerNr()) + 1, total_layers);
            layer_plan_buffer.handle(*gcode_layer, gcode);
        });


    layer_plan_buffer.flush();

    Progress::messageProgressStage(Progress::Stage::FINISH, &time_keeper);

    // Store the object height for when we are printing multiple objects, as we need to clear every one of them when moving to the next position.
    max_object_height = std::max(max_object_height, storage.model_max.z);


    constexpr bool force = true;
    gcode.writeRetraction(storage.retraction_wipe_config_per_extruder[gcode.getExtruderNr()].retraction_config, force); // retract after finishing each meshgroup
}

unsigned int FffGcodeWriter::findSpiralizedLayerSeamVertexIndex(const SliceDataStorage& storage, const SliceMeshStorage& mesh, const int layer_nr, const int last_layer_nr)
{
    const SliceLayer& layer = mesh.layers[layer_nr];

    // last_layer_nr will be < 0 until we have processed the first non-empty layer
    if (last_layer_nr < 0)
    {
        // If the user has specified a z-seam location, use the vertex closest to that location for the seam vertex
        // in the first layer that has a part with insets. This allows the user to alter the seam start location which
        // could be useful if the spiralization has a problem with a particular seam path.
        Point seam_pos(0, 0);
        if (mesh.settings.get<EZSeamType>("z_seam_type") == EZSeamType::USER_SPECIFIED)
        {
            seam_pos = mesh.getZSeamHint();
        }
        return PolygonUtils::findClosest(seam_pos, layer.parts[0].spiral_wall[0]).point_idx;
    }
    else
    {
        // note that the code below doesn't assume that last_layer_nr is one less than layer_nr but the print is going
        // to come out pretty weird if that isn't true as it implies that there are empty layers

        ConstPolygonRef last_wall = (*storage.spiralize_wall_outlines[last_layer_nr])[0];
        // Even though this is just one (contiguous) part, the spiralize wall may still be multiple parts if the part is somewhere thinner than 1 line width.
        // This case is so rare that we don't bother with finding the best polygon to start with. Just start with the first polygon (`spiral_wall[0]`).
        ConstPolygonRef wall = layer.parts[0].spiral_wall[0];
        const size_t n_points = wall.size();
        const Point last_wall_seam_vertex = last_wall[storage.spiralize_seam_vertex_indices[last_layer_nr]];

        // seam_vertex_idx is going to be the index of the seam vertex in the current wall polygon
        // initially we choose the vertex that is closest to the seam vertex in the last spiralized layer processed

        int seam_vertex_idx = PolygonUtils::findNearestVert(last_wall_seam_vertex, wall);

        // now we check that the vertex following the seam vertex is to the left of the seam vertex in the last layer
        // and if it isn't, we move forward

        if (vSize(last_wall_seam_vertex - wall[seam_vertex_idx]) >= mesh.settings.get<coord_t>("meshfix_maximum_resolution"))
        {
            // get the inward normal of the last layer seam vertex
            Point last_wall_seam_vertex_inward_normal = PolygonUtils::getVertexInwardNormal(last_wall, storage.spiralize_seam_vertex_indices[last_layer_nr]);

            // create a vector from the normal so that we can then test the vertex following the candidate seam vertex to make sure it is on the correct side
            Point last_wall_seam_vertex_vector = last_wall_seam_vertex + last_wall_seam_vertex_inward_normal;

            // now test the vertex following the candidate seam vertex and if it lies to the left of the vector, it's good to use
            float a = LinearAlg2D::getAngleLeft(last_wall_seam_vertex_vector, last_wall_seam_vertex, wall[(seam_vertex_idx + 1) % n_points]);

            if (a <= 0 || a >= M_PI)
            {
                // the vertex was not on the left of the vector so move the seam vertex on
                seam_vertex_idx = (seam_vertex_idx + 1) % n_points;
                a = LinearAlg2D::getAngleLeft(last_wall_seam_vertex_vector, last_wall_seam_vertex, wall[(seam_vertex_idx + 1) % n_points]);
            }
        }

        return seam_vertex_idx;
    }
}

void FffGcodeWriter::findLayerSeamsForSpiralize(SliceDataStorage& storage, size_t total_layers)
{
    // The spiral has to continue on in an anti-clockwise direction from where the last layer finished, it can't jump backwards

    // we track the seam position for each layer and ensure that the seam position for next layer continues in the right direction

    storage.spiralize_wall_outlines.assign(total_layers, nullptr); // default is no information available
    storage.spiralize_seam_vertex_indices.assign(total_layers, 0);

    int last_layer_nr = -1; // layer number of the last non-empty layer processed (for any extruder or mesh)

    for (unsigned layer_nr = 0; layer_nr < total_layers; ++layer_nr)
    {
        bool done_this_layer = false;

        // iterate through extruders until we find a mesh that has a part with insets
        const std::vector<size_t>& extruder_order = extruder_order_per_layer[layer_nr];
        for (unsigned int extruder_idx = 0; ! done_this_layer && extruder_idx < extruder_order.size(); ++extruder_idx)
        {
            const size_t extruder_nr = extruder_order[extruder_idx];
            // iterate through this extruder's meshes until we find a part with insets
            const std::vector<size_t>& mesh_order = mesh_order_per_extruder[extruder_nr];
            for (unsigned int mesh_idx : mesh_order)
            {
                SliceMeshStorage& mesh = storage.meshes[mesh_idx];
                // if this mesh has layer data for this layer process it
                if (! done_this_layer && mesh.layers.size() > layer_nr)
                {
                    SliceLayer& layer = mesh.layers[layer_nr];
                    // if the first part in the layer (if any) has insets, process it
                    if (! layer.parts.empty() && ! layer.parts[0].spiral_wall.empty())
                    {
                        // save the seam vertex index for this layer as we need it to determine the seam vertex index for the next layer
                        storage.spiralize_seam_vertex_indices[layer_nr] = findSpiralizedLayerSeamVertexIndex(storage, mesh, layer_nr, last_layer_nr);
                        // save the wall outline for this layer so it can be used in the spiralize interpolation calculation
                        storage.spiralize_wall_outlines[layer_nr] = &layer.parts[0].spiral_wall;
                        last_layer_nr = layer_nr;
                        // ignore any further meshes/extruders for this layer
                        done_this_layer = true;
                    }
                }
            }
        }
    }
}

void FffGcodeWriter::setConfigFanSpeedLayerTime()
{
    for (const ExtruderTrain& train : Application::getInstance().current_slice->scene.extruders)
    {
        fan_speed_layer_time_settings_per_extruder.emplace_back();
        FanSpeedLayerTimeSettings& fan_speed_layer_time_settings = fan_speed_layer_time_settings_per_extruder.back();
        fan_speed_layer_time_settings.cool_min_layer_time = train.settings.get<Duration>("cool_min_layer_time");
        fan_speed_layer_time_settings.cool_min_layer_time_fan_speed_max = train.settings.get<Duration>("cool_min_layer_time_fan_speed_max");
        fan_speed_layer_time_settings.cool_fan_speed_0 = train.settings.get<Ratio>("cool_fan_speed_0") * 100.0;
        fan_speed_layer_time_settings.cool_fan_speed_min = train.settings.get<Ratio>("cool_fan_speed_min") * 100.0;
        fan_speed_layer_time_settings.cool_fan_speed_max = train.settings.get<Ratio>("cool_fan_speed_max") * 100.0;
        fan_speed_layer_time_settings.cool_min_speed = train.settings.get<Velocity>("cool_min_speed");
        fan_speed_layer_time_settings.cool_fan_full_layer = train.settings.get<LayerIndex>("cool_fan_full_layer");
        if (! train.settings.get<bool>("cool_fan_enabled"))
        {
            fan_speed_layer_time_settings.cool_fan_speed_0 = 0;
            fan_speed_layer_time_settings.cool_fan_speed_min = 0;
            fan_speed_layer_time_settings.cool_fan_speed_max = 0;
        }
    }
}

static void retractionAndWipeConfigFromSettings(const Settings& settings, RetractionAndWipeConfig* config)
{
    RetractionConfig& retraction_config = config->retraction_config;
    retraction_config.distance = (settings.get<bool>("retraction_enable")) ? settings.get<double>("retraction_amount") : 0; // Retraction distance in mm.
    retraction_config.prime_volume = settings.get<double>("retraction_extra_prime_amount"); // Extra prime volume in mm^3.
    retraction_config.speed = settings.get<Velocity>("retraction_retract_speed");
    retraction_config.primeSpeed = settings.get<Velocity>("retraction_prime_speed");
    retraction_config.zHop = settings.get<coord_t>("retraction_hop");
    retraction_config.retraction_min_travel_distance = settings.get<coord_t>("retraction_min_travel");
    retraction_config.retraction_extrusion_window = settings.get<double>("retraction_extrusion_window"); // Window to count retractions in in mm of extruded filament.
    retraction_config.retraction_count_max = settings.get<size_t>("retraction_count_max");

    config->retraction_hop_after_extruder_switch = settings.get<bool>("retraction_hop_after_extruder_switch");
    config->switch_extruder_extra_prime_amount = settings.get<double>("switch_extruder_extra_prime_amount");
    RetractionConfig& switch_retraction_config = config->extruder_switch_retraction_config;
    switch_retraction_config.distance = settings.get<double>("switch_extruder_retraction_amount"); // Retraction distance in mm.
    switch_retraction_config.prime_volume = 0.0;
    switch_retraction_config.speed = settings.get<Velocity>("switch_extruder_retraction_speed");
    switch_retraction_config.primeSpeed = settings.get<Velocity>("switch_extruder_prime_speed");
    switch_retraction_config.zHop = settings.get<coord_t>("retraction_hop_after_extruder_switch_height");
    switch_retraction_config.retraction_min_travel_distance = 0; // No limitation on travel distance for an extruder switch retract.
    switch_retraction_config.retraction_extrusion_window
        = 99999.9; // So that extruder switch retractions won't affect the retraction buffer (extruded_volume_at_previous_n_retractions).
    switch_retraction_config.retraction_count_max = 9999999; // Extruder switch retraction is never limited.

    WipeScriptConfig& wipe_config = config->wipe_config;

    wipe_config.retraction_enable = settings.get<bool>("wipe_retraction_enable");
    wipe_config.retraction_config.distance = settings.get<double>("wipe_retraction_amount");
    wipe_config.retraction_config.speed = settings.get<Velocity>("wipe_retraction_retract_speed");
    wipe_config.retraction_config.primeSpeed = settings.get<Velocity>("wipe_retraction_prime_speed");
    wipe_config.retraction_config.prime_volume = settings.get<double>("wipe_retraction_extra_prime_amount");
    wipe_config.retraction_config.retraction_min_travel_distance = 0;
    wipe_config.retraction_config.retraction_extrusion_window = std::numeric_limits<double>::max();
    wipe_config.retraction_config.retraction_count_max = std::numeric_limits<size_t>::max();

    wipe_config.pause = settings.get<Duration>("wipe_pause");

    wipe_config.hop_enable = settings.get<bool>("wipe_hop_enable");
    wipe_config.hop_amount = settings.get<coord_t>("wipe_hop_amount");
    wipe_config.hop_speed = settings.get<Velocity>("wipe_hop_speed");

    wipe_config.brush_pos_x = settings.get<coord_t>("wipe_brush_pos_x");
    wipe_config.repeat_count = settings.get<size_t>("wipe_repeat_count");
    wipe_config.move_distance = settings.get<coord_t>("wipe_move_distance");
    wipe_config.move_speed = settings.get<Velocity>("speed_travel");
    wipe_config.max_extrusion_mm3 = settings.get<double>("max_extrusion_before_wipe");
    wipe_config.clean_between_layers = settings.get<bool>("clean_between_layers");
}

void FffGcodeWriter::setConfigRetractionAndWipe(SliceDataStorage& storage)
{
    Scene& scene = Application::getInstance().current_slice->scene;
    for (size_t extruder_index = 0; extruder_index < scene.extruders.size(); extruder_index++)
    {
        ExtruderTrain& train = scene.extruders[extruder_index];
        retractionAndWipeConfigFromSettings(train.settings, &storage.retraction_wipe_config_per_extruder[extruder_index]);
    }
    for (SliceMeshStorage& mesh : storage.meshes)
    {
        retractionAndWipeConfigFromSettings(mesh.settings, &mesh.retraction_wipe_config);
    }
}

size_t FffGcodeWriter::getStartExtruder(const SliceDataStorage& storage)
{
    const Settings& mesh_group_settings = Application::getInstance().current_slice->scene.current_mesh_group->settings;
    const EPlatformAdhesion adhesion_type = mesh_group_settings.get<EPlatformAdhesion>("adhesion_type");
    const int skirt_brim_extruder_nr = mesh_group_settings.get<int>("skirt_brim_extruder_nr");
    const ExtruderTrain* skirt_brim_extruder = (skirt_brim_extruder_nr < 0) ? nullptr : &mesh_group_settings.get<ExtruderTrain&>("skirt_brim_extruder_nr");

    size_t start_extruder_nr;
<<<<<<< HEAD
    if (adhesion_type == EPlatformAdhesion::SKIRT && skirt_brim_extruder && (skirt_brim_extruder->settings.get<int>("skirt_line_count") > 0 || skirt_brim_extruder->settings.get<coord_t>("skirt_brim_minimal_length") > 0))
    {
        start_extruder_nr = skirt_brim_extruder->extruder_nr;
    }
    else if ((adhesion_type == EPlatformAdhesion::BRIM || mesh_group_settings.get<bool>("prime_tower_brim_enable")) && skirt_brim_extruder
             && (skirt_brim_extruder->settings.get<int>("brim_line_count") > 0 || skirt_brim_extruder->settings.get<coord_t>("skirt_brim_minimal_length") > 0))
=======
    if (adhesion_type == EPlatformAdhesion::SKIRT && skirt_brim_extruder
        && (skirt_brim_extruder->settings.get<int>("skirt_line_count") > 0 || skirt_brim_extruder->settings.get<coord_t>("skirt_brim_minimal_length") > 0))
    {
        start_extruder_nr = skirt_brim_extruder->extruder_nr;
    }

    else if (
        (adhesion_type == EPlatformAdhesion::BRIM || mesh_group_settings.get<bool>("prime_tower_brim_enable")) && skirt_brim_extruder
        && (skirt_brim_extruder->settings.get<int>("brim_line_count") > 0 || skirt_brim_extruder->settings.get<coord_t>("skirt_brim_minimal_length") > 0))
>>>>>>> fd1f21b7
    {
        start_extruder_nr = skirt_brim_extruder->extruder_nr;
    }
    else if (adhesion_type == EPlatformAdhesion::RAFT && skirt_brim_extruder)
    {
        start_extruder_nr = mesh_group_settings.get<ExtruderTrain&>("raft_base_extruder_nr").extruder_nr;
    }
    else // No adhesion.
    {
        if (mesh_group_settings.get<bool>("support_enable") && mesh_group_settings.get<bool>("support_brim_enable"))
        {
            start_extruder_nr = mesh_group_settings.get<ExtruderTrain&>("support_infill_extruder_nr").extruder_nr;
        }
        else
        {
            std::vector<bool> extruder_is_used = storage.getExtrudersUsed();
            for (size_t extruder_nr = 0; extruder_nr < extruder_is_used.size(); extruder_nr++)
            {
                start_extruder_nr = extruder_nr;
                if (extruder_is_used[extruder_nr])
                {
                    break;
                }
            }
        }
    }
    assert(start_extruder_nr < Application::getInstance().current_slice->scene.extruders.size() && "start_extruder_nr must be a valid extruder");
    return start_extruder_nr;
}

void FffGcodeWriter::setInfillAndSkinAngles(SliceMeshStorage& mesh)
{
    if (mesh.infill_angles.size() == 0)
    {
        mesh.infill_angles = mesh.settings.get<std::vector<AngleDegrees>>("infill_angles");
        if (mesh.infill_angles.size() == 0)
        {
            // user has not specified any infill angles so use defaults
            const EFillMethod infill_pattern = mesh.settings.get<EFillMethod>("infill_pattern");
            if (infill_pattern == EFillMethod::CROSS || infill_pattern == EFillMethod::CROSS_3D)
            {
                mesh.infill_angles.push_back(22); // put most infill lines in between 45 and 0 degrees
            }
            else
            {
                mesh.infill_angles.push_back(45); // generally all infill patterns use 45 degrees
                if (infill_pattern == EFillMethod::LINES || infill_pattern == EFillMethod::ZIG_ZAG)
                {
                    // lines and zig zag patterns default to also using 135 degrees
                    mesh.infill_angles.push_back(135);
                }
            }
        }
    }

    if (mesh.roofing_angles.size() == 0)
    {
        mesh.roofing_angles = mesh.settings.get<std::vector<AngleDegrees>>("roofing_angles");
        if (mesh.roofing_angles.size() == 0)
        {
            // user has not specified any infill angles so use defaults
            mesh.roofing_angles.push_back(45);
            mesh.roofing_angles.push_back(135);
        }
    }

    if (mesh.skin_angles.size() == 0)
    {
        mesh.skin_angles = mesh.settings.get<std::vector<AngleDegrees>>("skin_angles");
        if (mesh.skin_angles.size() == 0)
        {
            // user has not specified any infill angles so use defaults
            mesh.skin_angles.push_back(45);
            mesh.skin_angles.push_back(135);
        }
    }
}

void FffGcodeWriter::setSupportAngles(SliceDataStorage& storage)
{
    const Settings& mesh_group_settings = Application::getInstance().current_slice->scene.current_mesh_group->settings;
    const ExtruderTrain& support_infill_extruder = mesh_group_settings.get<ExtruderTrain&>("support_infill_extruder_nr");
    storage.support.support_infill_angles = support_infill_extruder.settings.get<std::vector<AngleDegrees>>("support_infill_angles");
    if (storage.support.support_infill_angles.empty())
    {
        storage.support.support_infill_angles.push_back(0);
    }

    const ExtruderTrain& support_extruder_nr_layer_0 = mesh_group_settings.get<ExtruderTrain&>("support_extruder_nr_layer_0");
    storage.support.support_infill_angles_layer_0 = support_extruder_nr_layer_0.settings.get<std::vector<AngleDegrees>>("support_infill_angles");
    if (storage.support.support_infill_angles_layer_0.empty())
    {
        storage.support.support_infill_angles_layer_0.push_back(0);
    }

    auto getInterfaceAngles
        = [&storage](const ExtruderTrain& extruder, const std::string& interface_angles_setting, const EFillMethod pattern, const std::string& interface_height_setting)
    {
        std::vector<AngleDegrees> angles = extruder.settings.get<std::vector<AngleDegrees>>(interface_angles_setting);
        if (angles.empty())
        {
            if (pattern == EFillMethod::CONCENTRIC)
            {
                angles.push_back(0); // Concentric has no rotation.
            }
            else if (pattern == EFillMethod::TRIANGLES)
            {
                angles.push_back(90); // Triangular support interface shouldn't alternate every layer.
            }
            else
            {
                for (const SliceMeshStorage& mesh : storage.meshes)
                {
                    if (mesh.settings.get<coord_t>(interface_height_setting)
                        >= 2 * Application::getInstance().current_slice->scene.current_mesh_group->settings.get<coord_t>("layer_height"))
                    {
                        // Some roofs are quite thick.
                        // Alternate between the two kinds of diagonal: / and \ .
                        angles.push_back(45);
                        angles.push_back(135);
                    }
                }
                if (angles.empty())
                {
                    angles.push_back(90); // Perpendicular to support lines.
                }
            }
        }
        return angles;
    };

    const ExtruderTrain& roof_extruder = mesh_group_settings.get<ExtruderTrain&>("support_roof_extruder_nr");
    storage.support.support_roof_angles
        = getInterfaceAngles(roof_extruder, "support_roof_angles", roof_extruder.settings.get<EFillMethod>("support_roof_pattern"), "support_roof_height");

    const ExtruderTrain& bottom_extruder = mesh_group_settings.get<ExtruderTrain&>("support_bottom_extruder_nr");
    storage.support.support_bottom_angles
        = getInterfaceAngles(bottom_extruder, "support_bottom_angles", bottom_extruder.settings.get<EFillMethod>("support_bottom_pattern"), "support_bottom_height");
}

void FffGcodeWriter::processNextMeshGroupCode(const SliceDataStorage& storage)
{
    gcode.writeFanCommand(0);
    gcode.setZ(max_object_height + MM2INT(5));

    Application::getInstance().communication->sendCurrentPosition(gcode.getPositionXY());
    gcode.writeTravel(gcode.getPositionXY(), Application::getInstance().current_slice->scene.extruders[gcode.getExtruderNr()].settings.get<Velocity>("speed_travel"));
    Point start_pos(storage.model_min.x, storage.model_min.y);
    gcode.writeTravel(start_pos, Application::getInstance().current_slice->scene.extruders[gcode.getExtruderNr()].settings.get<Velocity>("speed_travel"));

    gcode.processInitialLayerTemperature(storage, gcode.getExtruderNr());
}

void FffGcodeWriter::processRaft(const SliceDataStorage& storage)
{
    Settings& mesh_group_settings = Application::getInstance().current_slice->scene.current_mesh_group->settings;
    const size_t base_extruder_nr = mesh_group_settings.get<ExtruderTrain&>("raft_base_extruder_nr").extruder_nr;
    const size_t interface_extruder_nr = mesh_group_settings.get<ExtruderTrain&>("raft_interface_extruder_nr").extruder_nr;
    const size_t surface_extruder_nr = mesh_group_settings.get<ExtruderTrain&>("raft_surface_extruder_nr").extruder_nr;

    coord_t z = 0;
    const LayerIndex initial_raft_layer_nr = -Raft::getTotalExtraLayers();
    const Settings& interface_settings = mesh_group_settings.get<ExtruderTrain&>("raft_interface_extruder_nr").settings;
    const size_t num_interface_layers = interface_settings.get<size_t>("raft_interface_layers");
    const Settings& surface_settings = mesh_group_settings.get<ExtruderTrain&>("raft_surface_extruder_nr").settings;
    const size_t num_surface_layers = surface_settings.get<size_t>("raft_surface_layers");

    // some infill config for all lines infill generation below
    constexpr double fill_overlap = 0; // raft line shouldn't be expanded - there is no boundary polygon printed
    constexpr int infill_multiplier = 1; // rafts use single lines
    constexpr int extra_infill_shift = 0;
    constexpr bool fill_gaps = true;

    Polygons raft_polygons; // should remain empty, since we only have the lines pattern for the raft...
    std::optional<Point> last_planned_position = std::optional<Point>();

    unsigned int current_extruder_nr = base_extruder_nr;

    { // raft base layer
        const Settings& base_settings = mesh_group_settings.get<ExtruderTrain&>("raft_base_extruder_nr").settings;
        LayerIndex layer_nr = initial_raft_layer_nr;
        const coord_t layer_height = base_settings.get<coord_t>("raft_base_thickness");
        z += layer_height;
        const coord_t comb_offset = base_settings.get<coord_t>("raft_base_line_spacing");

        std::vector<FanSpeedLayerTimeSettings> fan_speed_layer_time_settings_per_extruder_raft_base
            = fan_speed_layer_time_settings_per_extruder; // copy so that we change only the local copy
        for (FanSpeedLayerTimeSettings& fan_speed_layer_time_settings : fan_speed_layer_time_settings_per_extruder_raft_base)
        {
            double regular_fan_speed = base_settings.get<Ratio>("raft_base_fan_speed") * 100.0;
            fan_speed_layer_time_settings.cool_fan_speed_min = regular_fan_speed;
            fan_speed_layer_time_settings.cool_fan_speed_0 = regular_fan_speed; // ignore initial layer fan speed stuff
        }

        const coord_t line_width = base_settings.get<coord_t>("raft_base_line_width");
        const coord_t avoid_distance = base_settings.get<coord_t>("travel_avoid_distance");
        LayerPlan& gcode_layer
            = *new LayerPlan(storage, layer_nr, z, layer_height, base_extruder_nr, fan_speed_layer_time_settings_per_extruder_raft_base, comb_offset, line_width, avoid_distance);
        gcode_layer.setIsInside(true);

        gcode_layer.setExtruder(base_extruder_nr);

        Application::getInstance().communication->sendLayerComplete(layer_nr, z, layer_height);

        Polygons raftLines;
        AngleDegrees fill_angle = (num_surface_layers + num_interface_layers) % 2 ? 45 : 135; // 90 degrees rotated from the interface layer.
        constexpr bool zig_zaggify_infill = false;
        constexpr bool connect_polygons = true; // causes less jerks, so better adhesion
        constexpr bool retract_before_outer_wall = false;
        constexpr coord_t wipe_dist = 0;

        const size_t wall_line_count = base_settings.get<size_t>("raft_base_wall_count");
        const coord_t small_area_width = 0; // A raft never has a small region due to the large horizontal expansion.
        const coord_t line_spacing = base_settings.get<coord_t>("raft_base_line_spacing");
        const Point& infill_origin = Point();
        constexpr bool skip_stitching = false;
        constexpr bool connected_zigzags = false;
        constexpr bool use_endpieces = true;
        constexpr bool skip_some_zags = false;
        constexpr int zag_skip_count = 0;
        constexpr coord_t pocket_size = 0;
        const coord_t max_resolution = base_settings.get<coord_t>("meshfix_maximum_resolution");
        const coord_t max_deviation = base_settings.get<coord_t>("meshfix_maximum_deviation");

        std::vector<Polygons> raft_outline_paths;
        if (storage.primeRaftOutline.area() > 0)
        {
            raft_outline_paths.emplace_back(storage.primeRaftOutline);
        }
        raft_outline_paths.emplace_back(storage.raftOutline);

        for (const Polygons& raft_outline_path : raft_outline_paths)
        {
            Infill infill_comp(
                EFillMethod::LINES,
                zig_zaggify_infill,
                connect_polygons,
                raft_outline_path,
                gcode_layer.configs_storage.raft_base_config.getLineWidth(),
                line_spacing,
                fill_overlap,
                infill_multiplier,
                fill_angle,
                z,
                extra_infill_shift,
                max_resolution,
                max_deviation,
                wall_line_count,
                small_area_width,
                infill_origin,
                skip_stitching,
                fill_gaps,
                connected_zigzags,
                use_endpieces,
                skip_some_zags,
                zag_skip_count,
                pocket_size);
            std::vector<VariableWidthLines> raft_paths;
            infill_comp.generate(raft_paths, raft_polygons, raftLines, base_settings, layer_nr, SectionType::ADHESION);
            if (! raft_paths.empty())
            {
                const GCodePathConfig& config = gcode_layer.configs_storage.raft_base_config;
                const ZSeamConfig z_seam_config(EZSeamType::SHORTEST, gcode_layer.getLastPlannedPositionOrStartingPosition(), EZSeamCornerPrefType::Z_SEAM_CORNER_PREF_NONE, false);
                InsetOrderOptimizer wall_orderer(
                    *this,
                    storage,
                    gcode_layer,
                    base_settings,
                    base_extruder_nr,
                    config,
                    config,
                    config,
                    config,
                    retract_before_outer_wall,
                    wipe_dist,
                    wipe_dist,
                    base_extruder_nr,
                    base_extruder_nr,
                    z_seam_config,
                    raft_paths);
                wall_orderer.addToLayer();
            }
            gcode_layer.addLinesByOptimizer(raftLines, gcode_layer.configs_storage.raft_base_config, SpaceFillType::Lines);

            raft_polygons.clear();
            raftLines.clear();
        }

        layer_plan_buffer.handle(gcode_layer, gcode);
        last_planned_position = gcode_layer.getLastPlannedPositionOrStartingPosition();
    }

    const coord_t interface_layer_height = interface_settings.get<coord_t>("raft_interface_thickness");
    const coord_t interface_line_spacing = interface_settings.get<coord_t>("raft_interface_line_spacing");
    const Ratio interface_fan_speed = interface_settings.get<Ratio>("raft_interface_fan_speed");
    const coord_t interface_line_width = interface_settings.get<coord_t>("raft_interface_line_width");
    const coord_t interface_avoid_distance = interface_settings.get<coord_t>("travel_avoid_distance");
    const coord_t interface_max_resolution = interface_settings.get<coord_t>("meshfix_maximum_resolution");
    const coord_t interface_max_deviation = interface_settings.get<coord_t>("meshfix_maximum_deviation");

    for (LayerIndex raft_interface_layer = 1; static_cast<size_t>(raft_interface_layer) <= num_interface_layers; ++raft_interface_layer)
    { // raft interface layer
        const LayerIndex layer_nr = initial_raft_layer_nr + raft_interface_layer;
        z += interface_layer_height;

        std::vector<FanSpeedLayerTimeSettings> fan_speed_layer_time_settings_per_extruder_raft_interface
            = fan_speed_layer_time_settings_per_extruder; // copy so that we change only the local copy
        for (FanSpeedLayerTimeSettings& fan_speed_layer_time_settings : fan_speed_layer_time_settings_per_extruder_raft_interface)
        {
            const double regular_fan_speed = interface_fan_speed * 100.0;
            fan_speed_layer_time_settings.cool_fan_speed_min = regular_fan_speed;
            fan_speed_layer_time_settings.cool_fan_speed_0 = regular_fan_speed; // ignore initial layer fan speed stuff
        }

        const coord_t comb_offset = interface_line_spacing;
        LayerPlan& gcode_layer = *new LayerPlan(
            storage,
            layer_nr,
            z,
            interface_layer_height,
            current_extruder_nr,
            fan_speed_layer_time_settings_per_extruder_raft_interface,
            comb_offset,
            interface_line_width,
            interface_avoid_distance);
        gcode_layer.setIsInside(true);

        current_extruder_nr = interface_extruder_nr;

        Application::getInstance().communication->sendLayerComplete(layer_nr, z, interface_layer_height);

        std::vector<Polygons> raft_outline_paths;
        const coord_t small_offset = gcode_layer.configs_storage.raft_interface_config.getLineWidth()
                                   / 2; // Do this manually because of micron-movement created in corners when insetting a polygon that was offset with round joint type.
        if (storage.primeRaftOutline.area() > 0)
        {
            raft_outline_paths.emplace_back(storage.primeRaftOutline.offset(-small_offset));
            raft_outline_paths.back() = Simplify(interface_settings).polygon(raft_outline_paths.back()); // Remove those micron-movements.
        }
        raft_outline_paths.emplace_back(storage.raftOutline.offset(-small_offset));
        raft_outline_paths.back() = Simplify(interface_settings).polygon(raft_outline_paths.back()); // Remove those micron-movements.
        const coord_t infill_outline_width = gcode_layer.configs_storage.raft_interface_config.getLineWidth();
        Polygons raft_lines;
        AngleDegrees fill_angle = (num_surface_layers + num_interface_layers - raft_interface_layer) % 2 ? 45 : 135; // 90 degrees rotated from the first top layer.
        constexpr bool zig_zaggify_infill = true;
        constexpr bool connect_polygons = true; // why not?

        constexpr int wall_line_count = 0;
        const coord_t small_area_width = 0; // A raft never has a small region due to the large horizontal expansion.
        const Point infill_origin = Point();
        constexpr bool skip_stitching = false;
        constexpr bool connected_zigzags = false;
        constexpr bool use_endpieces = true;
        constexpr bool skip_some_zags = false;
        constexpr int zag_skip_count = 0;
        constexpr coord_t pocket_size = 0;

        for (const Polygons& raft_outline_path : raft_outline_paths)
        {
            Infill infill_comp(
                EFillMethod::ZIG_ZAG,
                zig_zaggify_infill,
                connect_polygons,
                raft_outline_path,
                infill_outline_width,
                interface_line_spacing,
                fill_overlap,
                infill_multiplier,
                fill_angle,
                z,
                extra_infill_shift,
                interface_max_resolution,
                interface_max_deviation,
                wall_line_count,
                small_area_width,
                infill_origin,
                skip_stitching,
                fill_gaps,
                connected_zigzags,
                use_endpieces,
                skip_some_zags,
                zag_skip_count,
                pocket_size);
            std::vector<VariableWidthLines> raft_paths; // Should remain empty, since we have no walls.
            infill_comp.generate(raft_paths, raft_polygons, raft_lines, interface_settings, layer_nr, SectionType::ADHESION);
            gcode_layer.addLinesByOptimizer(raft_lines, gcode_layer.configs_storage.raft_interface_config, SpaceFillType::Lines, false, 0, 1.0, last_planned_position);

            raft_polygons.clear();
            raft_lines.clear();
        }

        layer_plan_buffer.handle(gcode_layer, gcode);
        last_planned_position = gcode_layer.getLastPlannedPositionOrStartingPosition();
    }

    const coord_t surface_layer_height = surface_settings.get<coord_t>("raft_surface_thickness");
    const coord_t surface_line_spacing = surface_settings.get<coord_t>("raft_surface_line_spacing");
    const coord_t surface_max_resolution = surface_settings.get<coord_t>("meshfix_maximum_resolution");
    const coord_t surface_max_deviation = surface_settings.get<coord_t>("meshfix_maximum_deviation");
    const coord_t surface_line_width = surface_settings.get<coord_t>("raft_surface_line_width");
    const coord_t surface_avoid_distance = surface_settings.get<coord_t>("travel_avoid_distance");
    const Ratio surface_fan_speed = surface_settings.get<Ratio>("raft_surface_fan_speed");

    for (LayerIndex raft_surface_layer = 1; static_cast<size_t>(raft_surface_layer) <= num_surface_layers; raft_surface_layer++)
    { // raft surface layers
        const LayerIndex layer_nr = initial_raft_layer_nr + 1 + num_interface_layers + raft_surface_layer - 1; // +1: 1 base layer
        z += surface_layer_height;

        std::vector<FanSpeedLayerTimeSettings> fan_speed_layer_time_settings_per_extruder_raft_surface
            = fan_speed_layer_time_settings_per_extruder; // copy so that we change only the local copy
        for (FanSpeedLayerTimeSettings& fan_speed_layer_time_settings : fan_speed_layer_time_settings_per_extruder_raft_surface)
        {
            const double regular_fan_speed = surface_fan_speed * 100.0;
            fan_speed_layer_time_settings.cool_fan_speed_min = regular_fan_speed;
            fan_speed_layer_time_settings.cool_fan_speed_0 = regular_fan_speed; // ignore initial layer fan speed stuff
        }

        const coord_t comb_offset = surface_line_spacing;
        LayerPlan& gcode_layer = *new LayerPlan(
            storage,
            layer_nr,
            z,
            surface_layer_height,
            current_extruder_nr,
            fan_speed_layer_time_settings_per_extruder_raft_surface,
            comb_offset,
            surface_line_width,
            surface_avoid_distance);
        gcode_layer.setIsInside(true);

        // make sure that we are using the correct extruder to print raft
        current_extruder_nr = surface_extruder_nr;

        Application::getInstance().communication->sendLayerComplete(layer_nr, z, surface_layer_height);

        std::vector<Polygons> raft_outline_paths;
        const coord_t small_offset = gcode_layer.configs_storage.raft_interface_config.getLineWidth()
                                   / 2; // Do this manually because of micron-movement created in corners when insetting a polygon that was offset with round joint type.
        if (storage.primeRaftOutline.area() > 0)
        {
            raft_outline_paths.emplace_back(storage.primeRaftOutline.offset(-small_offset));
            raft_outline_paths.back() = Simplify(interface_settings).polygon(raft_outline_paths.back()); // Remove those micron-movements.
        }
        raft_outline_paths.emplace_back(storage.raftOutline.offset(-small_offset));
        raft_outline_paths.back() = Simplify(interface_settings).polygon(raft_outline_paths.back()); // Remove those micron-movements.
        const coord_t infill_outline_width = gcode_layer.configs_storage.raft_interface_config.getLineWidth();
        Polygons raft_lines;
        AngleDegrees fill_angle
            = (num_surface_layers - raft_surface_layer) % 2 ? 45 : 135; // Alternate between -45 and +45 degrees, ending up 90 degrees rotated from the default skin angle.
        constexpr bool zig_zaggify_infill = true;

        constexpr size_t wall_line_count = 0;
        const coord_t small_area_width = 0; // A raft never has a small region due to the large horizontal expansion.
        const Point& infill_origin = Point();
        constexpr bool skip_stitching = false;
        constexpr bool connected_zigzags = false;
        constexpr bool connect_polygons = false; // midway connections between polygons can make the surface less smooth
        constexpr bool use_endpieces = true;
        constexpr bool skip_some_zags = false;
        constexpr size_t zag_skip_count = 0;
        constexpr coord_t pocket_size = 0;

        for (const Polygons& raft_outline_path : raft_outline_paths)
        {
            Infill infill_comp(
                EFillMethod::ZIG_ZAG,
                zig_zaggify_infill,
                connect_polygons,
                raft_outline_path,
                infill_outline_width,
                surface_line_spacing,
                fill_overlap,
                infill_multiplier,
                fill_angle,
                z,
                extra_infill_shift,
                surface_max_resolution,
                surface_max_deviation,
                wall_line_count,
                small_area_width,
                infill_origin,
                skip_stitching,
                fill_gaps,
                connected_zigzags,
                use_endpieces,
                skip_some_zags,
                zag_skip_count,
                pocket_size);
            std::vector<VariableWidthLines> raft_paths; // Should remain empty, since we have no walls.
            infill_comp.generate(raft_paths, raft_polygons, raft_lines, surface_settings, layer_nr, SectionType::ADHESION);
            gcode_layer.addLinesByOptimizer(raft_lines, gcode_layer.configs_storage.raft_surface_config, SpaceFillType::Lines, false, 0, 1.0, last_planned_position);

            raft_polygons.clear();
            raft_lines.clear();
        }

        layer_plan_buffer.handle(gcode_layer, gcode);
    }
}

LayerPlan& FffGcodeWriter::processLayer(const SliceDataStorage& storage, LayerIndex layer_nr, const size_t total_layers) const
{
    spdlog::debug("GcodeWriter processing layer {} of {}", layer_nr, total_layers);

    const Settings& mesh_group_settings = Application::getInstance().current_slice->scene.current_mesh_group->settings;
    coord_t layer_thickness = mesh_group_settings.get<coord_t>("layer_height");
    coord_t z;
    bool include_helper_parts = true;
    if (layer_nr < 0)
    {
#ifdef DEBUG
        assert(mesh_group_settings.get<EPlatformAdhesion>("adhesion_type") == EPlatformAdhesion::RAFT && "negative layer_number means post-raft, pre-model layer!");
#endif // DEBUG
        const int filler_layer_count = Raft::getFillerLayerCount();
        layer_thickness = Raft::getFillerLayerHeight();
        z = Raft::getTotalThickness() + (filler_layer_count + layer_nr + 1) * layer_thickness;
    }
    else
    {
        z = storage.meshes[0].layers[layer_nr].printZ; // stub default
        // find printZ of first actual printed mesh
        for (const SliceMeshStorage& mesh : storage.meshes)
        {
            if (layer_nr >= static_cast<int>(mesh.layers.size()) || mesh.settings.get<bool>("support_mesh") || mesh.settings.get<bool>("anti_overhang_mesh")
                || mesh.settings.get<bool>("cutting_mesh") || mesh.settings.get<bool>("infill_mesh"))
            {
                continue;
            }
            z = mesh.layers[layer_nr].printZ;
            layer_thickness = mesh.layers[layer_nr].thickness;
            break;
        }

        if (layer_nr < 0 && mesh_group_settings.get<EPlatformAdhesion>("adhesion_type") == EPlatformAdhesion::RAFT)
        {
            include_helper_parts = false;
        }
    }

    const Scene& scene = Application::getInstance().current_slice->scene;

    coord_t avoid_distance = 0; // minimal avoid distance is zero
    const std::vector<bool> extruder_is_used = storage.getExtrudersUsed();
    for (size_t extruder_nr = 0; extruder_nr < scene.extruders.size(); extruder_nr++)
    {
        if (extruder_is_used[extruder_nr])
        {
            const ExtruderTrain& extruder = scene.extruders[extruder_nr];

            if (extruder.settings.get<bool>("travel_avoid_other_parts"))
            {
                avoid_distance = std::max(avoid_distance, extruder.settings.get<coord_t>("travel_avoid_distance"));
            }
        }
    }

    coord_t max_inner_wall_width = 0;
    for (const SliceMeshStorage& mesh : storage.meshes)
    {
        coord_t mesh_inner_wall_width = mesh.settings.get<coord_t>((mesh.settings.get<size_t>("wall_line_count") > 1) ? "wall_line_width_x" : "wall_line_width_0");
        if (layer_nr == 0)
        {
            const ExtruderTrain& train = mesh.settings.get<ExtruderTrain&>((mesh.settings.get<size_t>("wall_line_count") > 1) ? "wall_0_extruder_nr" : "wall_x_extruder_nr");
            mesh_inner_wall_width *= train.settings.get<Ratio>("initial_layer_line_width_factor");
        }
        max_inner_wall_width = std::max(max_inner_wall_width, mesh_inner_wall_width);
    }
    const coord_t comb_offset_from_outlines = max_inner_wall_width * 2;

    assert(
        static_cast<LayerIndex>(extruder_order_per_layer_negative_layers.size()) + layer_nr >= 0 && "Layer numbers shouldn't get more negative than there are raft/filler layers");
    const std::vector<size_t>& extruder_order
        = (layer_nr < 0) ? extruder_order_per_layer_negative_layers[extruder_order_per_layer_negative_layers.size() + layer_nr] : extruder_order_per_layer[layer_nr];

    const coord_t first_outer_wall_line_width = scene.extruders[extruder_order.front()].settings.get<coord_t>("wall_line_width_0");
    LayerPlan& gcode_layer = *new LayerPlan(
        storage,
        layer_nr,
        z,
        layer_thickness,
        extruder_order.front(),
        fan_speed_layer_time_settings_per_extruder,
        comb_offset_from_outlines,
        first_outer_wall_line_width,
        avoid_distance);

    if (include_helper_parts)
    {
        // process the skirt or the brim of the starting extruder.
        auto extruder_nr = gcode_layer.getExtruder();
        if (storage.skirt_brim[extruder_nr].size() > 0)
        {
            processSkirtBrim(storage, gcode_layer, extruder_nr, layer_nr);
        }

        // handle shield(s) first in a layer so that chances are higher that the other nozzle is wiped (for the ooze shield)
        processOozeShield(storage, gcode_layer);
        processDraftShield(storage, gcode_layer);
    }

    const size_t support_roof_extruder_nr = mesh_group_settings.get<ExtruderTrain&>("support_roof_extruder_nr").extruder_nr;
    const size_t support_bottom_extruder_nr = mesh_group_settings.get<ExtruderTrain&>("support_bottom_extruder_nr").extruder_nr;
    const size_t support_infill_extruder_nr = (layer_nr <= 0) ? mesh_group_settings.get<ExtruderTrain&>("support_extruder_nr_layer_0").extruder_nr
                                                              : mesh_group_settings.get<ExtruderTrain&>("support_infill_extruder_nr").extruder_nr;

    for (const size_t& extruder_nr : extruder_order)
    {
        // Everytime you start with a new extruder you want to add a prime tower, unless:
        //  - prime tower is disabled (setExtruder_addPrime takes care of this)
        //  - this is the first (and not the only!) extruder in this layer. Since the previous
        //    layer always ends with this extruder. If the first extruder is the only extruder,
        //    the prime tower needs to be added anyways, in order to support the prime tower if
        //    later in the print a prime tower is needed.
        //  - prime tower is already printed this layer (only applicable for more than 2 extruders).
        //    The setExtruder_addPrime takes care of this.
        if (extruder_nr != extruder_order.front() || extruder_order.size() == 1)
        {
            setExtruder_addPrime(storage, gcode_layer, extruder_nr);
        }
        if (include_helper_parts && (extruder_nr == support_infill_extruder_nr || extruder_nr == support_roof_extruder_nr || extruder_nr == support_bottom_extruder_nr))
        {
            addSupportToGCode(storage, gcode_layer, extruder_nr);
        }
        if (layer_nr >= 0)
        {
            const std::vector<size_t>& mesh_order = mesh_order_per_extruder[extruder_nr];
            for (size_t mesh_idx : mesh_order)
            {
                const SliceMeshStorage& mesh = storage.meshes[mesh_idx];
                const PathConfigStorage::MeshPathConfigs& mesh_config = gcode_layer.configs_storage.mesh_configs[mesh_idx];
                if (mesh.settings.get<ESurfaceMode>("magic_mesh_surface_mode") == ESurfaceMode::SURFACE
                    && extruder_nr
                           == mesh.settings.get<ExtruderTrain&>("wall_0_extruder_nr").extruder_nr // mesh surface mode should always only be printed with the outer wall extruder!
                )
                {
                    addMeshLayerToGCode_meshSurfaceMode(storage, mesh, mesh_config, gcode_layer);
                }
                else
                {
                    addMeshLayerToGCode(storage, mesh, extruder_nr, mesh_config, gcode_layer);
                }
            }
        }
        // Always print a prime tower before switching extruder. Unless:
        //  - The prime tower is already printed this layer (setExtruder_addPrime takes care of this).
        //  - this is the last extruder of the layer, since the next layer will start with the same extruder.
        if (extruder_nr != extruder_order.back())
        {
            setExtruder_addPrime(storage, gcode_layer, extruder_nr);
        }
    }

    gcode_layer.applyBackPressureCompensation();
    return gcode_layer;
}

bool FffGcodeWriter::getExtruderNeedPrimeBlobDuringFirstLayer(const SliceDataStorage& storage, const size_t extruder_nr) const
{
    auto need_prime_blob = gcode.needPrimeBlob();

    // check the settings if the prime blob is disabled
    if (need_prime_blob)
    {
        const bool is_extruder_used_overall = storage.getExtrudersUsed()[extruder_nr];
        const bool extruder_prime_blob_enabled = storage.getExtruderPrimeBlobEnabled(extruder_nr);

        need_prime_blob = is_extruder_used_overall && extruder_prime_blob_enabled;
    }

    return need_prime_blob;
}

void FffGcodeWriter::processSkirtBrim(const SliceDataStorage& storage, LayerPlan& gcode_layer, unsigned int extruder_nr, LayerIndex layer_nr) const
{
    const ExtruderTrain& train = Application::getInstance().current_slice->scene.extruders[extruder_nr];
    const int skirt_height = train.settings.get<int>("skirt_height");
    const bool is_skirt = train.settings.get<EPlatformAdhesion>("adhesion_type") == EPlatformAdhesion::SKIRT;
    // only create a multilayer SkirtBrim for a skirt for the height of skirt_height
    if (layer_nr != 0 && (layer_nr >= skirt_height || ! is_skirt))
    {
        return;
    }
    if (gcode_layer.getSkirtBrimIsPlanned(extruder_nr))
    {
        return;
    }
    gcode_layer.setSkirtBrimIsPlanned(extruder_nr);

    const auto& original_skirt_brim = storage.skirt_brim[extruder_nr];
    if (original_skirt_brim.size() == 0)
    {
        return;
    }

    // Start brim close to the prime location
    Point start_close_to;
    if (train.settings.get<bool>("prime_blob_enable"))
    {
        const auto prime_pos_is_abs = train.settings.get<bool>("extruder_prime_pos_abs");
        const auto prime_pos = Point(train.settings.get<coord_t>("extruder_prime_pos_x"), train.settings.get<coord_t>("extruder_prime_pos_y"));
        start_close_to = prime_pos_is_abs ? prime_pos : gcode_layer.getLastPlannedPositionOrStartingPosition() + prime_pos;
    }
    else
    {
        start_close_to = gcode_layer.getLastPlannedPositionOrStartingPosition();
    }

    // figure out order requirements
    struct BrimLineReference
    {
        const size_t inset_idx;
        ConstPolygonPointer poly;
    };

    size_t total_line_count = 0;
    for (const SkirtBrimLine& line : storage.skirt_brim[extruder_nr])
    {
        total_line_count += line.closed_polygons.size();
        total_line_count += line.open_polylines.size();
    }
    Polygons all_brim_lines;

<<<<<<< HEAD
    // Add the support brim before the below algorithm which takes order requirements into account
    // For support brim we don't care about the order, because support doesn't need to be accurate.
    const Settings& mesh_group_settings = Application::getInstance().current_slice->scene.current_mesh_group->settings;
    if (extruder_nr == mesh_group_settings.get<ExtruderTrain&>("support_extruder_nr_layer_0").extruder_nr)
    {
        total_line_count += storage.support_brim.size();
        Polygons support_brim_lines = storage.support_brim;
        support_brim_lines.toPolylines();
        all_brim_lines = support_brim_lines;
    }

=======
>>>>>>> fd1f21b7
    all_brim_lines.reserve(total_line_count);

    const coord_t line_w = train.settings.get<coord_t>("skirt_brim_line_width") * train.settings.get<Ratio>("initial_layer_line_width_factor");
    const coord_t searching_radius = line_w * 2;
    using GridT = SparsePointGridInclusive<BrimLineReference>;
    GridT grid(searching_radius);

    for (size_t inset_idx = 0; inset_idx < storage.skirt_brim[extruder_nr].size(); inset_idx++)
    {
        const auto& offset = storage.skirt_brim[extruder_nr][inset_idx];
        const auto closed_polygons_open_polylines = { offset.closed_polygons, offset.open_polylines };
        const auto closed_open = { true, false };
        for (const auto [polygon, closed] : ranges::views::zip(closed_polygons_open_polylines, closed_open))
        {
            for (ConstPolygonRef line : polygon)
            {
                if (line.size() <= 1)
                {
                    continue;
                }
                all_brim_lines.emplace_back(line);
                if (closed)
                {
                    // add closing segment
                    all_brim_lines.back().add(line.front());
                }
                ConstPolygonPointer pp(all_brim_lines.back());
                for (Point p : line)
                {
                    grid.insert(p, BrimLineReference{ inset_idx, pp });
                }
            }
        }
    }

    const auto smart_brim_ordering = train.settings.get<bool>("brim_smart_ordering") && train.settings.get<EPlatformAdhesion>("adhesion_type") == EPlatformAdhesion::BRIM;
    std::unordered_multimap<ConstPolygonPointer, ConstPolygonPointer> order_requirements;
    for (const std::pair<SquareGrid::GridPoint, SparsePointGridInclusiveImpl::SparsePointGridInclusiveElem<BrimLineReference>>& p : grid)
    {
        const BrimLineReference& here = p.second.val;
        Point loc_here = p.second.point;
        std::vector<BrimLineReference> nearby_verts = grid.getNearbyVals(loc_here, searching_radius);
        for (const BrimLineReference& nearby : nearby_verts)
        {
            if (nearby.poly == here.poly || nearby.inset_idx == here.inset_idx)
            {
                continue;
            }

            const BrimLineReference& lower_inset = here.inset_idx < nearby.inset_idx ? here : nearby;
            const BrimLineReference& higher_inset = here.inset_idx < nearby.inset_idx ? nearby : here;

            if (smart_brim_ordering)
            {
                // apply "smart brim ordering" by swapping innermost and second innermost brim lines
                // The "order requirements" tree should look like: n -> n-1 -> ... -> 3 -> 2 -> 0 -> 1
                if (lower_inset.inset_idx == 0 && higher_inset.inset_idx == 1)
                {
                    order_requirements.emplace(lower_inset.poly, higher_inset.poly);
                    continue;
                }
                else if (lower_inset.inset_idx == 0 && higher_inset.inset_idx == 2)
                {
                    order_requirements.emplace(higher_inset.poly, lower_inset.poly);
                    continue;
                }
                else if (lower_inset.inset_idx == 1 && higher_inset.inset_idx == 2)
                {
                    // not directly adjacent
                    continue;
                }
            }

            if (higher_inset.inset_idx > lower_inset.inset_idx + 1)
            {
                // not directly adjacent
                continue;
            }

            order_requirements.emplace(higher_inset.poly, lower_inset.poly);
        }
    }
    assert(all_brim_lines.size() == total_line_count); // Otherwise pointers would have gotten invalidated

    const bool enable_travel_optimization = true; // Use the combing outline while deciding in which order to print the lines. Can't hurt for only one layer.
    const coord_t wipe_dist = 0u;
    const Ratio flow_ratio = 1.0;
    const double fan_speed = GCodePathConfig::FAN_SPEED_DEFAULT;
    const bool reverse_print_direction = false;

<<<<<<< HEAD
    // For layer_nr != 0 add only the innermost brim line (which is only the case if skirt_height > 1)
    Polygons inner_brim_line;
    inner_brim_line.add(all_brim_lines[0]);

    gcode_layer.addLinesByOptimizer(layer_nr == 0 ? all_brim_lines : inner_brim_line,
                                    gcode_layer.configs_storage.skirt_brim_config_per_extruder[extruder_nr],
                                    SpaceFillType::PolyLines,
                                    enable_travel_optimization,
                                    wipe_dist,
                                    flow_ratio,
                                    start_close_to,
                                    fan_speed,
                                    reverse_print_direction,
                                    order_requirements);
=======
    if (! all_brim_lines.empty())
    {
        // For layer_nr != 0 add only the innermost brim line (which is only the case if skirt_height > 1)
        Polygons inner_brim_line;
        inner_brim_line.add(all_brim_lines[0]);

        gcode_layer.addLinesByOptimizer(
            layer_nr == 0 ? all_brim_lines : inner_brim_line,
            gcode_layer.configs_storage.skirt_brim_config_per_extruder[extruder_nr],
            SpaceFillType::PolyLines,
            enable_travel_optimization,
            wipe_dist,
            flow_ratio,
            start_close_to,
            fan_speed,
            reverse_print_direction,
            order_requirements);
    }


    // Add the support brim after the skirt_brim to gcode_layer
    // For support brim we don't care about the order, because support doesn't need to be accurate.
    const Settings& mesh_group_settings = Application::getInstance().current_slice->scene.current_mesh_group->settings;
    if (extruder_nr == mesh_group_settings.get<ExtruderTrain&>("support_extruder_nr_layer_0").extruder_nr)
    {
        total_line_count += storage.support_brim.size();
        Polygons support_brim_lines = storage.support_brim;
        support_brim_lines.toPolylines();
        gcode_layer.addLinesByOptimizer(
            support_brim_lines,
            gcode_layer.configs_storage.skirt_brim_config_per_extruder[extruder_nr],
            SpaceFillType::PolyLines,
            enable_travel_optimization,
            wipe_dist,
            flow_ratio,
            start_close_to,
            fan_speed,
            reverse_print_direction,
            order_requirements = {});
    }
>>>>>>> fd1f21b7
}

void FffGcodeWriter::processOozeShield(const SliceDataStorage& storage, LayerPlan& gcode_layer) const
{
    LayerIndex layer_nr = std::max(LayerIndex{ 0 }, gcode_layer.getLayerNr());
    if (layer_nr == 0 && Application::getInstance().current_slice->scene.current_mesh_group->settings.get<EPlatformAdhesion>("adhesion_type") == EPlatformAdhesion::BRIM)
    {
        return; // ooze shield already generated by brim
    }
    if (storage.oozeShield.size() > 0 && layer_nr < storage.oozeShield.size())
    {
        gcode_layer.addPolygonsByOptimizer(storage.oozeShield[layer_nr], gcode_layer.configs_storage.skirt_brim_config_per_extruder[0]);
    }
}

void FffGcodeWriter::processDraftShield(const SliceDataStorage& storage, LayerPlan& gcode_layer) const
{
    const Settings& mesh_group_settings = Application::getInstance().current_slice->scene.current_mesh_group->settings;
    const LayerIndex layer_nr = std::max(LayerIndex{ 0 }, gcode_layer.getLayerNr());
    if (storage.draft_protection_shield.size() == 0)
    {
        return;
    }
    if (! mesh_group_settings.get<bool>("draft_shield_enabled"))
    {
        return;
    }
    if (layer_nr == 0 && Application::getInstance().current_slice->scene.current_mesh_group->settings.get<EPlatformAdhesion>("adhesion_type") == EPlatformAdhesion::BRIM)
    {
        return; // draft shield already generated by brim
    }

    if (mesh_group_settings.get<DraftShieldHeightLimitation>("draft_shield_height_limitation") == DraftShieldHeightLimitation::LIMITED)
    {
        const coord_t draft_shield_height = mesh_group_settings.get<coord_t>("draft_shield_height");
        const coord_t layer_height_0 = mesh_group_settings.get<coord_t>("layer_height_0");
        const coord_t layer_height = mesh_group_settings.get<coord_t>("layer_height");
        const LayerIndex max_screen_layer = (draft_shield_height - layer_height_0) / layer_height + 1;
        if (layer_nr > max_screen_layer)
        {
            return;
        }
    }

    gcode_layer.addPolygonsByOptimizer(storage.draft_protection_shield, gcode_layer.configs_storage.skirt_brim_config_per_extruder[0]);
}

void FffGcodeWriter::calculateExtruderOrderPerLayer(const SliceDataStorage& storage)
{
    size_t last_extruder;
    // set the initial extruder of this meshgroup
    Scene& scene = Application::getInstance().current_slice->scene;
    if (scene.current_mesh_group == scene.mesh_groups.begin())
    { // first meshgroup
        last_extruder = getStartExtruder(storage);
    }
    else
    {
        last_extruder = gcode.getExtruderNr();
    }

    size_t extruder_count = Application::getInstance().current_slice->scene.extruders.size();
    for (LayerIndex layer_nr = -Raft::getTotalExtraLayers(); layer_nr < static_cast<LayerIndex>(storage.print_layer_count); layer_nr++)
    {
        std::vector<std::vector<size_t>>& extruder_order_per_layer_here = (layer_nr < 0) ? extruder_order_per_layer_negative_layers : extruder_order_per_layer;
        std::vector<size_t> extruder_order = getUsedExtrudersOnLayerExcludingStartingExtruder(storage, last_extruder, layer_nr);
        extruder_order_per_layer_here.push_back(extruder_order);

#warning remove this
#if 0
        logAlways("##### Used extruders for layer %d (last %d)\n", layer_nr, last_extruder);
        for(const size_t &extruder_nr : extruder_order)
        {
            logAlways("##### %d\n", extruder_nr);
        }
#endif

        if (layer_nr >= 0 && ! extruder_order_per_layer_here.empty())
        {
            std::vector<bool> extruder_prime_required(extruder_count, false);

            // First used extruder only needs to be primed if an other extruder has been used before
            if (extruder_order.front() != last_extruder)
            {
                extruder_prime_required[extruder_order.front()] = true;
            }

            // All other used extruders need to be primed
            for (size_t index = 1; index < extruder_order.size(); ++index)
            {
                extruder_prime_required[extruder_order[index]] = true;
            }

            extruder_prime_required_by_layer.push_back(extruder_prime_required);

#warning remove this
#if 0
            logAlways("##### Required primes for layer %d:\n", layer_nr);
            for(size_t extruder_nr = 0 ; extruder_nr < extruder_count ; ++extruder_nr)
            {
                logAlways("##### EX%d %d\n", extruder_nr, extruder_prime_required[extruder_nr] ? 1 : 0);
            }
#endif
        }

        last_extruder = extruder_order.back();
    }
}

void FffGcodeWriter::calculatePrimeLayerPerExtruder(const SliceDataStorage& storage)
{
    for (LayerIndex layer_nr = -Raft::getTotalExtraLayers(); layer_nr < static_cast<LayerIndex>(storage.print_layer_count); ++layer_nr)
    {
        const std::vector<bool> used_extruders = storage.getExtrudersUsed(layer_nr);
        for (size_t extruder_nr = 0; extruder_nr < used_extruders.size(); ++extruder_nr)
        {
            if (used_extruders[extruder_nr])
            {
                extruder_prime_layer_nr[extruder_nr] = std::min(extruder_prime_layer_nr[extruder_nr], layer_nr);
            }
        }
    }
}

std::vector<size_t> FffGcodeWriter::getUsedExtrudersOnLayerExcludingStartingExtruder(const SliceDataStorage& storage, const size_t start_extruder, const LayerIndex& layer_nr) const
{
    const Settings& mesh_group_settings = Application::getInstance().current_slice->scene.current_mesh_group->settings;
    size_t extruder_count = Application::getInstance().current_slice->scene.extruders.size();
    assert(static_cast<int>(extruder_count) > 0);
    std::vector<size_t> ret;
    std::vector<bool> extruder_is_used_on_this_layer = storage.getExtrudersUsed(layer_nr);
    PrimeTowerMethod method = mesh_group_settings.get<PrimeTowerMethod>("prime_tower_mode");

    // The outermost prime tower extruder is always used if there is a prime tower, apart on layers with negative index (e.g. for the raft)
    if (method == PrimeTowerMethod::DEFAULT && layer_nr >= 0 && layer_nr <= storage.max_print_height_second_to_last_extruder)
    {
        extruder_is_used_on_this_layer[storage.primeTower.extruder_order[0]] = true;
    }

    // check if we are on the first layer
    if ((mesh_group_settings.get<EPlatformAdhesion>("adhesion_type") == EPlatformAdhesion::RAFT && layer_nr == -static_cast<LayerIndex>(Raft::getTotalExtraLayers()))
        || (mesh_group_settings.get<EPlatformAdhesion>("adhesion_type") != EPlatformAdhesion::RAFT && layer_nr == 0))
    {
        // check if we need prime blob on the first layer
        for (size_t used_idx = 0; used_idx < extruder_is_used_on_this_layer.size(); used_idx++)
        {
            if (getExtruderNeedPrimeBlobDuringFirstLayer(storage, used_idx))
            {
                extruder_is_used_on_this_layer[used_idx] = true;
            }
        }
    }

    if (method != PrimeTowerMethod::OPTIMIZED || extruder_is_used_on_this_layer[start_extruder])
    {
        ret.push_back(start_extruder);
    }

    for (size_t extruder_nr = 0; extruder_nr < extruder_count; extruder_nr++)
    {
        if (extruder_nr == start_extruder)
        { // skip the current extruder, it's the one we started out planning
            continue;
        }
        if (! extruder_is_used_on_this_layer[extruder_nr] && method != PrimeTowerMethod::OPTIMIZED_CONSISTENT)
        {
            continue;
        }
        ret.push_back(extruder_nr);
    }

    spdlog::debug("===== Used extruders for layer {} method {}\n", layer_nr.value, static_cast<int>(method));
    for (auto& ext : ret)
    {
        spdlog::debug("===== {}\n", ext);
    }

    assert(ret.size() <= (size_t)extruder_count && "Not more extruders may be planned in a layer than there are extruders!");
    return ret;
}

std::vector<size_t> FffGcodeWriter::calculateMeshOrder(const SliceDataStorage& storage, const size_t extruder_nr) const
{
    OrderOptimizer<size_t> mesh_idx_order_optimizer;

    std::vector<MeshGroup>::iterator mesh_group = Application::getInstance().current_slice->scene.current_mesh_group;
    for (unsigned int mesh_idx = 0; mesh_idx < storage.meshes.size(); mesh_idx++)
    {
        const SliceMeshStorage& mesh = storage.meshes[mesh_idx];
        if (mesh.getExtruderIsUsed(extruder_nr))
        {
            const Mesh& mesh_data = mesh_group->meshes[mesh_idx];
            const Point3 middle = (mesh_data.getAABB().min + mesh_data.getAABB().max) / 2;
            mesh_idx_order_optimizer.addItem(Point(middle.x, middle.y), mesh_idx);
        }
    }
    const ExtruderTrain& train = Application::getInstance().current_slice->scene.extruders[extruder_nr];
    const Point layer_start_position(train.settings.get<coord_t>("layer_start_x"), train.settings.get<coord_t>("layer_start_y"));
    std::list<size_t> mesh_indices_order = mesh_idx_order_optimizer.optimize(layer_start_position);

    std::vector<size_t> ret;
    ret.reserve(mesh_indices_order.size());

    for (size_t i : mesh_indices_order)
    {
        const size_t mesh_idx = mesh_idx_order_optimizer.items[i].second;
        ret.push_back(mesh_idx);
    }
    return ret;
}

void FffGcodeWriter::addMeshLayerToGCode_meshSurfaceMode(
    const SliceDataStorage& storage,
    const SliceMeshStorage& mesh,
    const PathConfigStorage::MeshPathConfigs& mesh_config,
    LayerPlan& gcode_layer) const
{
    if (gcode_layer.getLayerNr() > mesh.layer_nr_max_filled_layer)
    {
        return;
    }

    if (mesh.settings.get<bool>("anti_overhang_mesh") || mesh.settings.get<bool>("support_mesh"))
    {
        return;
    }

    const SliceLayer* layer = &mesh.layers[gcode_layer.getLayerNr()];


    Polygons polygons;
    for (const SliceLayerPart& part : layer->parts)
    {
        polygons.add(part.outline);
    }

    polygons = Simplify(mesh.settings).polygon(polygons);

    ZSeamConfig z_seam_config(
        mesh.settings.get<EZSeamType>("z_seam_type"),
        mesh.getZSeamHint(),
        mesh.settings.get<EZSeamCornerPrefType>("z_seam_corner"),
        mesh.settings.get<coord_t>("wall_line_width_0") * 2);
    const bool spiralize = Application::getInstance().current_slice->scene.current_mesh_group->settings.get<bool>("magic_spiralize");
    gcode_layer.addPolygonsByOptimizer(polygons, mesh_config.inset0_config, z_seam_config, mesh.settings.get<coord_t>("wall_0_wipe_dist"), spiralize);

    addMeshOpenPolyLinesToGCode(mesh, mesh_config, gcode_layer);
}

void FffGcodeWriter::addMeshOpenPolyLinesToGCode(const SliceMeshStorage& mesh, const PathConfigStorage::MeshPathConfigs& mesh_config, LayerPlan& gcode_layer) const
{
    const SliceLayer* layer = &mesh.layers[gcode_layer.getLayerNr()];

    gcode_layer.addLinesByOptimizer(layer->openPolyLines, mesh_config.inset0_config, SpaceFillType::PolyLines);
}

void FffGcodeWriter::addMeshLayerToGCode(
    const SliceDataStorage& storage,
    const SliceMeshStorage& mesh,
    const size_t extruder_nr,
    const PathConfigStorage::MeshPathConfigs& mesh_config,
    LayerPlan& gcode_layer) const
{
    if (gcode_layer.getLayerNr() > mesh.layer_nr_max_filled_layer)
    {
        return;
    }

    if (mesh.settings.get<bool>("anti_overhang_mesh") || mesh.settings.get<bool>("support_mesh"))
    {
        return;
    }

    const SliceLayer& layer = mesh.layers[gcode_layer.getLayerNr()];

    if (layer.parts.empty())
    {
        return;
    }

    gcode_layer.setMesh(&mesh);

    ZSeamConfig z_seam_config;
    if (mesh.isPrinted()) //"normal" meshes with walls, skin, infill, etc. get the traditional part ordering based on the z-seam settings.
    {
        z_seam_config = ZSeamConfig(
            mesh.settings.get<EZSeamType>("z_seam_type"),
            mesh.getZSeamHint(),
            mesh.settings.get<EZSeamCornerPrefType>("z_seam_corner"),
            mesh.settings.get<coord_t>("wall_line_width_0") * 2);
    }
    PathOrderOptimizer<const SliceLayerPart*> part_order_optimizer(gcode_layer.getLastPlannedPositionOrStartingPosition(), z_seam_config);
    for (const SliceLayerPart& part : layer.parts)
    {
        part_order_optimizer.addPolygon(&part);
    }
    part_order_optimizer.optimize();
    for (const PathOrdering<const SliceLayerPart*>& path : part_order_optimizer.paths)
    {
        addMeshPartToGCode(storage, mesh, extruder_nr, mesh_config, *path.vertices, gcode_layer);
    }

    const std::string extruder_identifier = (mesh.settings.get<size_t>("roofing_layer_count") > 0) ? "roofing_extruder_nr" : "top_bottom_extruder_nr";
    if (extruder_nr == mesh.settings.get<ExtruderTrain&>(extruder_identifier).extruder_nr)
    {
        processIroning(storage, mesh, layer, mesh_config.ironing_config, gcode_layer);
    }
    if (mesh.settings.get<ESurfaceMode>("magic_mesh_surface_mode") != ESurfaceMode::NORMAL && extruder_nr == mesh.settings.get<ExtruderTrain&>("wall_0_extruder_nr").extruder_nr)
    {
        addMeshOpenPolyLinesToGCode(mesh, mesh_config, gcode_layer);
    }
    gcode_layer.setMesh(nullptr);
}

void FffGcodeWriter::addMeshPartToGCode(
    const SliceDataStorage& storage,
    const SliceMeshStorage& mesh,
    const size_t extruder_nr,
    const PathConfigStorage::MeshPathConfigs& mesh_config,
    const SliceLayerPart& part,
    LayerPlan& gcode_layer) const
{
    const Settings& mesh_group_settings = Application::getInstance().current_slice->scene.current_mesh_group->settings;

    bool added_something = false;

    if (mesh.settings.get<bool>("infill_before_walls"))
    {
        added_something = added_something | processInfill(storage, gcode_layer, mesh, extruder_nr, mesh_config, part);
    }

    added_something = added_something | processInsets(storage, gcode_layer, mesh, extruder_nr, mesh_config, part);

    if (! mesh.settings.get<bool>("infill_before_walls"))
    {
        added_something = added_something | processInfill(storage, gcode_layer, mesh, extruder_nr, mesh_config, part);
    }

    added_something = added_something | processSkin(storage, gcode_layer, mesh, extruder_nr, mesh_config, part);

    // After a layer part, make sure the nozzle is inside the comb boundary, so we do not retract on the perimeter.
    if (added_something
        && (! mesh_group_settings.get<bool>("magic_spiralize") || gcode_layer.getLayerNr() < static_cast<LayerIndex>(mesh.settings.get<size_t>("initial_bottom_layers"))))
    {
        coord_t innermost_wall_line_width = mesh.settings.get<coord_t>((mesh.settings.get<size_t>("wall_line_count") > 1) ? "wall_line_width_x" : "wall_line_width_0");
        if (gcode_layer.getLayerNr() == 0)
        {
            innermost_wall_line_width *= mesh.settings.get<Ratio>("initial_layer_line_width_factor");
        }
        gcode_layer.moveInsideCombBoundary(innermost_wall_line_width, part);
    }

    gcode_layer.setIsInside(false);
}

bool FffGcodeWriter::processInfill(
    const SliceDataStorage& storage,
    LayerPlan& gcode_layer,
    const SliceMeshStorage& mesh,
    const size_t extruder_nr,
    const PathConfigStorage::MeshPathConfigs& mesh_config,
    const SliceLayerPart& part) const
{
    if (extruder_nr != mesh.settings.get<ExtruderTrain&>("infill_extruder_nr").extruder_nr)
    {
        return false;
    }
    bool added_something = processMultiLayerInfill(storage, gcode_layer, mesh, extruder_nr, mesh_config, part);
    added_something = added_something | processSingleLayerInfill(storage, gcode_layer, mesh, extruder_nr, mesh_config, part);
    return added_something;
}

bool FffGcodeWriter::processMultiLayerInfill(
    const SliceDataStorage& storage,
    LayerPlan& gcode_layer,
    const SliceMeshStorage& mesh,
    const size_t extruder_nr,
    const PathConfigStorage::MeshPathConfigs& mesh_config,
    const SliceLayerPart& part) const
{
    if (extruder_nr != mesh.settings.get<ExtruderTrain&>("infill_extruder_nr").extruder_nr)
    {
        return false;
    }
    const coord_t infill_line_distance = mesh.settings.get<coord_t>("infill_line_distance");
    if (infill_line_distance <= 0)
    {
        return false;
    }
    coord_t max_resolution = mesh.settings.get<coord_t>("meshfix_maximum_resolution");
    coord_t max_deviation = mesh.settings.get<coord_t>("meshfix_maximum_deviation");
    AngleDegrees infill_angle = 45; // Original default. This will get updated to an element from mesh->infill_angles.
    if (! mesh.infill_angles.empty())
    {
        const size_t combined_infill_layers
            = std::max(uint64_t(1), round_divide(mesh.settings.get<coord_t>("infill_sparse_thickness"), std::max(mesh.settings.get<coord_t>("layer_height"), coord_t(1))));
        infill_angle = mesh.infill_angles.at((gcode_layer.getLayerNr() / combined_infill_layers) % mesh.infill_angles.size());
    }
    const Point3 mesh_middle = mesh.bounding_box.getMiddle();
    const Point infill_origin(mesh_middle.x + mesh.settings.get<coord_t>("infill_offset_x"), mesh_middle.y + mesh.settings.get<coord_t>("infill_offset_y"));

    // Print the thicker infill lines first. (double or more layer thickness, infill combined with previous layers)
    bool added_something = false;
    for (unsigned int combine_idx = 1; combine_idx < part.infill_area_per_combine_per_density[0].size(); combine_idx++)
    {
        const coord_t infill_line_width = mesh_config.infill_config[combine_idx].getLineWidth();
        const EFillMethod infill_pattern = mesh.settings.get<EFillMethod>("infill_pattern");
        const bool zig_zaggify_infill = mesh.settings.get<bool>("zig_zaggify_infill") || infill_pattern == EFillMethod::ZIG_ZAG;
        const bool connect_polygons = mesh.settings.get<bool>("connect_infill_polygons");
        const size_t infill_multiplier = mesh.settings.get<size_t>("infill_multiplier");
        Polygons infill_polygons;
        Polygons infill_lines;
        std::vector<VariableWidthLines> infill_paths = part.infill_wall_toolpaths;
        for (size_t density_idx = part.infill_area_per_combine_per_density.size() - 1; (int)density_idx >= 0; density_idx--)
        { // combine different density infill areas (for gradual infill)
            size_t density_factor = 2 << density_idx; // == pow(2, density_idx + 1)
            coord_t infill_line_distance_here = infill_line_distance * density_factor; // the highest density infill combines with the next to create a grid with density_factor 1
            coord_t infill_shift = infill_line_distance_here / 2;
            if (density_idx == part.infill_area_per_combine_per_density.size() - 1 || infill_pattern == EFillMethod::CROSS || infill_pattern == EFillMethod::CROSS_3D)
            {
                infill_line_distance_here /= 2;
            }

            constexpr size_t wall_line_count = 0; // wall toolpaths are when gradual infill areas are determined
            const coord_t small_area_width = 0;
            constexpr coord_t infill_overlap = 0; // Overlap is handled when the wall toolpaths are generated
            constexpr bool skip_stitching = false;
            constexpr bool connected_zigzags = false;
            constexpr bool use_endpieces = true;
            constexpr bool skip_some_zags = false;
            constexpr size_t zag_skip_count = 0;
            const bool fill_gaps = density_idx == 0; // Only fill gaps for the lowest density.

            const LightningLayer* lightning_layer = nullptr;
            if (mesh.lightning_generator)
            {
                lightning_layer = &mesh.lightning_generator->getTreesForLayer(gcode_layer.getLayerNr());
            }
            Infill infill_comp(
                infill_pattern,
                zig_zaggify_infill,
                connect_polygons,
                part.infill_area_per_combine_per_density[density_idx][combine_idx],
                infill_line_width,
                infill_line_distance_here,
                infill_overlap,
                infill_multiplier,
                infill_angle,
                gcode_layer.z,
                infill_shift,
                max_resolution,
                max_deviation,
                wall_line_count,
                small_area_width,
                infill_origin,
                skip_stitching,
                fill_gaps,
                connected_zigzags,
                use_endpieces,
                skip_some_zags,
                zag_skip_count,
                mesh.settings.get<coord_t>("cross_infill_pocket_size"));
            infill_comp.generate(
                infill_paths,
                infill_polygons,
                infill_lines,
                mesh.settings,
                gcode_layer.getLayerNr(),
                SectionType::INFILL,
                mesh.cross_fill_provider,
                lightning_layer,
                &mesh);
        }
        if (! infill_lines.empty() || ! infill_polygons.empty())
        {
            added_something = true;
            gcode_layer.setIsInside(true); // going to print stuff inside print object

            if (! infill_polygons.empty())
            {
                constexpr bool force_comb_retract = false;
                gcode_layer.addTravel(infill_polygons[0][0], force_comb_retract);
                gcode_layer.addPolygonsByOptimizer(infill_polygons, mesh_config.infill_config[combine_idx]);
            }

            if (! infill_lines.empty())
            {
                std::optional<Point> near_start_location;
                if (mesh.settings.get<bool>("infill_randomize_start_location"))
                {
                    srand(gcode_layer.getLayerNr());
                    near_start_location = infill_lines[rand() % infill_lines.size()][0];
                }

                const bool enable_travel_optimization = mesh.settings.get<bool>("infill_enable_travel_optimization");
                gcode_layer.addLinesByOptimizer(
                    infill_lines,
                    mesh_config.infill_config[combine_idx],
                    zig_zaggify_infill ? SpaceFillType::PolyLines : SpaceFillType::Lines,
                    enable_travel_optimization,
                    /*wipe_dist = */ 0,
                    /* flow = */ 1.0,
                    near_start_location);
            }
        }
    }
    return added_something;
}

bool FffGcodeWriter::processSingleLayerInfill(
    const SliceDataStorage& storage,
    LayerPlan& gcode_layer,
    const SliceMeshStorage& mesh,
    const size_t extruder_nr,
    const PathConfigStorage::MeshPathConfigs& mesh_config,
    const SliceLayerPart& part) const
{
    if (extruder_nr != mesh.settings.get<ExtruderTrain&>("infill_extruder_nr").extruder_nr)
    {
        return false;
    }
    const auto infill_line_distance = mesh.settings.get<coord_t>("infill_line_distance");
    if (infill_line_distance == 0 || part.infill_area_per_combine_per_density[0].empty())
    {
        return false;
    }
    bool added_something = false;
    const coord_t infill_line_width = mesh_config.infill_config[0].getLineWidth();

    // Combine the 1 layer thick infill with the top/bottom skin and print that as one thing.
    Polygons infill_polygons;
    std::vector<std::vector<VariableWidthLines>> wall_tool_paths; // All wall toolpaths binned by inset_idx (inner) and by density_idx (outer)
    Polygons infill_lines;

    const auto pattern = mesh.settings.get<EFillMethod>("infill_pattern");
    const bool zig_zaggify_infill = mesh.settings.get<bool>("zig_zaggify_infill") || pattern == EFillMethod::ZIG_ZAG;
    const bool connect_polygons = mesh.settings.get<bool>("connect_infill_polygons");
    const auto infill_overlap = mesh.settings.get<coord_t>("infill_overlap_mm");
    const auto infill_multiplier = mesh.settings.get<size_t>("infill_multiplier");
    const auto wall_line_count = mesh.settings.get<size_t>("infill_wall_line_count");
    const size_t last_idx = part.infill_area_per_combine_per_density.size() - 1;
    const auto max_resolution = mesh.settings.get<coord_t>("meshfix_maximum_resolution");
    const auto max_deviation = mesh.settings.get<coord_t>("meshfix_maximum_deviation");
    AngleDegrees infill_angle = 45; // Original default. This will get updated to an element from mesh->infill_angles.
    if (! mesh.infill_angles.empty())
    {
        const size_t combined_infill_layers
            = std::max(uint64_t(1), round_divide(mesh.settings.get<coord_t>("infill_sparse_thickness"), std::max(mesh.settings.get<coord_t>("layer_height"), coord_t(1))));
        infill_angle = mesh.infill_angles.at((static_cast<size_t>(gcode_layer.getLayerNr()) / combined_infill_layers) % mesh.infill_angles.size());
    }
    const Point3 mesh_middle = mesh.bounding_box.getMiddle();
    const Point infill_origin(mesh_middle.x + mesh.settings.get<coord_t>("infill_offset_x"), mesh_middle.y + mesh.settings.get<coord_t>("infill_offset_y"));

    auto get_cut_offset = [](const bool zig_zaggify, const coord_t line_width, const size_t line_count)
    {
        if (zig_zaggify)
        {
            return -line_width / 2 - static_cast<coord_t>(line_count) * line_width - 5;
        }
        return -static_cast<coord_t>(line_count) * line_width;
    };

    Polygons sparse_in_outline = part.infill_area_per_combine_per_density[last_idx][0];

    // if infill walls are required below the boundaries of skin regions above, partition the infill along the
    // boundary edge
    Polygons infill_below_skin;
    Polygons infill_not_below_skin;
    const bool hasSkinEdgeSupport = partitionInfillBySkinAbove(infill_below_skin, infill_not_below_skin, gcode_layer, mesh, part, infill_line_width);

    const auto pocket_size = mesh.settings.get<coord_t>("cross_infill_pocket_size");
    constexpr bool skip_stitching = false;
    constexpr bool connected_zigzags = false;
    const bool use_endpieces = part.infill_area_per_combine_per_density.size() == 1; // Only use endpieces when not using gradual infill, since they will then overlap.
    constexpr bool skip_some_zags = false;
    constexpr int zag_skip_count = 0;

    for (size_t density_idx = last_idx; static_cast<int>(density_idx) >= 0; density_idx--)
    {
        // Only process dense areas when they're initialized
        if (part.infill_area_per_combine_per_density[density_idx][0].empty())
        {
            continue;
        }

        Polygons infill_lines_here;
        Polygons infill_polygons_here;

        // the highest density infill combines with the next to create a grid with density_factor 1
        int infill_line_distance_here = infill_line_distance << (density_idx + 1);
        int infill_shift = infill_line_distance_here / 2;

        /* infill shift explanation: [>]=shift ["]=line_dist

         :       |       :       |       :       |       :       |         > furthest from top
         :   |   |   |   :   |   |   |   :   |   |   |   :   |   |   |     > further from top
         : | | | | | | | : | | | | | | | : | | | | | | | : | | | | | | |   > near top
         >>"""""
         :       |       :       |       :       |       :       |         > furthest from top
         :   |   |   |   :   |   |   |   :   |   |   |   :   |   |   |     > further from top
         : | | | | | | | : | | | | | | | : | | | | | | | : | | | | | | |   > near top
         >>>>"""""""""
         :       |       :       |       :       |       :       |         > furthest from top
         :   |   |   |   :   |   |   |   :   |   |   |   :   |   |   |     > further from top
         : | | | | | | | : | | | | | | | : | | | | | | | : | | | | | | |   > near top
         >>>>>>>>"""""""""""""""""
         */

        // All of that doesn't hold for the Cross patterns; they should just always be multiplied by 2.
        if (density_idx == part.infill_area_per_combine_per_density.size() - 1 || pattern == EFillMethod::CROSS || pattern == EFillMethod::CROSS_3D)
        {
            /* the least dense infill should fill up all remaining gaps
             :       |       :       |       :       |       :       |       :  > furthest from top
             :   |   |   |   :   |   |   |   :   |   |   |   :   |   |   |   :  > further from top
             : | | | | | | | : | | | | | | | : | | | | | | | : | | | | | | | :  > near top
               .   .     .       .           .               .       .       .
               :   :     :       :           :               :       :       :
               `"""'     `"""""""'           `"""""""""""""""'       `"""""""'
                                                                         ^   new line distance for lowest density infill
                                                   ^ infill_line_distance_here for lowest density infill up till here
                             ^ middle density line dist
                 ^   highest density line dist*/

            // All of that doesn't hold for the Cross patterns; they should just always be multiplied by 2 for every density index.
            infill_line_distance_here /= 2;
        }

        Polygons in_outline = part.infill_area_per_combine_per_density[density_idx][0];

        const LightningLayer* lightning_layer = nullptr;
        if (mesh.lightning_generator)
        {
            lightning_layer = &mesh.lightning_generator->getTreesForLayer(gcode_layer.getLayerNr());
        }

        const bool fill_gaps = density_idx == 0; // Only fill gaps in the lowest infill density pattern.
        if (hasSkinEdgeSupport)
        {
            // infill region with skin above has to have at least one infill wall line
            const size_t min_skin_below_wall_count = wall_line_count > 0 ? wall_line_count : 1;
            const size_t skin_below_wall_count = density_idx == last_idx ? min_skin_below_wall_count : 0;
            const coord_t small_area_width = 0;
            wall_tool_paths.emplace_back(std::vector<VariableWidthLines>());
            const coord_t overlap = infill_overlap - (density_idx == last_idx ? 0 : wall_line_count * infill_line_width);
            Infill infill_comp(
                pattern,
                zig_zaggify_infill,
                connect_polygons,
                infill_below_skin,
                infill_line_width,
                infill_line_distance_here,
                overlap,
                infill_multiplier,
                infill_angle,
                gcode_layer.z,
                infill_shift,
                max_resolution,
                max_deviation,
                skin_below_wall_count,
                small_area_width,
                infill_origin,
                skip_stitching,
                fill_gaps,
                connected_zigzags,
                use_endpieces,
                skip_some_zags,
                zag_skip_count,
                pocket_size);
            infill_comp.generate(
                wall_tool_paths.back(),
                infill_polygons,
                infill_lines,
                mesh.settings,
                gcode_layer.getLayerNr(),
                SectionType::INFILL,
                mesh.cross_fill_provider,
                lightning_layer,
                &mesh);
            if (density_idx < last_idx)
            {
                const coord_t cut_offset = get_cut_offset(zig_zaggify_infill, infill_line_width, min_skin_below_wall_count);
                Polygons tool = infill_below_skin.offset(static_cast<int>(cut_offset));
                infill_lines_here = tool.intersectionPolyLines(infill_lines_here);
            }
            infill_lines.add(infill_lines_here);
            // normal processing for the infill that isn't below skin
            in_outline = infill_not_below_skin;
            if (density_idx == last_idx)
            {
                sparse_in_outline = infill_not_below_skin;
            }
        }

        const coord_t circumference = in_outline.polygonLength();
        // Originally an area of 0.4*0.4*2 (2 line width squares) was found to be a good threshold for removal.
        // However we found that this doesn't scale well with polygons with larger circumference (https://github.com/Ultimaker/Cura/issues/3992).
        // Given that the original test worked for approximately 2x2cm models, this scaling by circumference should make it work for any size.
        constexpr double minimum_small_area_factor = 0.4 * 0.4 / 40000;
        const double minimum_small_area = minimum_small_area_factor * circumference;

        // This is only for density infill, because after generating the infill might appear unnecessary infill on walls
        // especially on vertical surfaces
        in_outline.removeSmallAreas(minimum_small_area);

        constexpr size_t wall_line_count_here = 0; // Wall toolpaths were generated in generateGradualInfill for the sparsest density, denser parts don't have walls by default
        const coord_t small_area_width = 0;
        constexpr coord_t overlap = 0; // overlap is already applied for the sparsest density in the generateGradualInfill

        wall_tool_paths.emplace_back();
        Infill infill_comp(
            pattern,
            zig_zaggify_infill,
            connect_polygons,
            in_outline,
            infill_line_width,
            infill_line_distance_here,
            overlap,
            infill_multiplier,
            infill_angle,
            gcode_layer.z,
            infill_shift,
            max_resolution,
            max_deviation,
            wall_line_count_here,
            small_area_width,
            infill_origin,
            skip_stitching,
            fill_gaps,
            connected_zigzags,
            use_endpieces,
            skip_some_zags,
            zag_skip_count,
            pocket_size);
        infill_comp.generate(
            wall_tool_paths.back(),
            infill_polygons,
            infill_lines,
            mesh.settings,
            gcode_layer.getLayerNr(),
            SectionType::INFILL,
            mesh.cross_fill_provider,
            lightning_layer,
            &mesh);
        if (density_idx < last_idx)
        {
            const coord_t cut_offset = get_cut_offset(zig_zaggify_infill, infill_line_width, wall_line_count);
            Polygons tool = sparse_in_outline.offset(static_cast<int>(cut_offset));
            infill_lines_here = tool.intersectionPolyLines(infill_lines_here);
        }
        infill_lines.add(infill_lines_here);
        infill_polygons.add(infill_polygons_here);
    }

    wall_tool_paths.emplace_back(part.infill_wall_toolpaths); // The extra infill walls were generated separately. Add these too.
    const bool walls_generated = std::any_of(
        wall_tool_paths.cbegin(),
        wall_tool_paths.cend(),
        [](const std::vector<VariableWidthLines>& tp)
        {
            return ! (
                tp.empty()
                || std::all_of(
                    tp.begin(),
                    tp.end(),
                    [](const VariableWidthLines& vwl)
                    {
                        return vwl.empty();
                    }));
        });
    if (! infill_lines.empty() || ! infill_polygons.empty() || walls_generated)
    {
        added_something = true;
        gcode_layer.setIsInside(true); // going to print stuff inside print object
        std::optional<Point> near_start_location;
        if (mesh.settings.get<bool>("infill_randomize_start_location"))
        {
            srand(gcode_layer.getLayerNr());
            if (! infill_lines.empty())
            {
                near_start_location = infill_lines[rand() % infill_lines.size()][0];
            }
            else if (! infill_polygons.empty())
            {
                PolygonRef start_poly = infill_polygons[rand() % infill_polygons.size()];
                near_start_location = start_poly[rand() % start_poly.size()];
            }
            else // So walls_generated must be true.
            {
                std::vector<VariableWidthLines>* start_paths = &wall_tool_paths[rand() % wall_tool_paths.size()];
                while (start_paths->empty() || (*start_paths)[0].empty()) // We know for sure (because walls_generated) that one of them is not empty. So randomise until we hit it.
                                                                          // Should almost always be very quick.
                {
                    start_paths = &wall_tool_paths[rand() % wall_tool_paths.size()];
                }
                near_start_location = (*start_paths)[0][0].junctions[0].p;
            }
        }
        if (walls_generated)
        {
            for (const std::vector<VariableWidthLines>& tool_paths : wall_tool_paths)
            {
                constexpr bool retract_before_outer_wall = false;
                constexpr coord_t wipe_dist = 0;
                const ZSeamConfig z_seam_config(
                    mesh.settings.get<EZSeamType>("z_seam_type"),
                    mesh.getZSeamHint(),
                    mesh.settings.get<EZSeamCornerPrefType>("z_seam_corner"),
                    mesh_config.infill_config[0].getLineWidth() * 2);
                InsetOrderOptimizer wall_orderer(
                    *this,
                    storage,
                    gcode_layer,
                    mesh.settings,
                    extruder_nr,
                    mesh_config.infill_config[0],
                    mesh_config.infill_config[0],
                    mesh_config.infill_config[0],
                    mesh_config.infill_config[0],
                    retract_before_outer_wall,
                    wipe_dist,
                    wipe_dist,
                    extruder_nr,
                    extruder_nr,
                    z_seam_config,
                    tool_paths);
                added_something |= wall_orderer.addToLayer();
            }
        }
        if (! infill_polygons.empty())
        {
            constexpr bool force_comb_retract = false;
            // start the infill polygons at the nearest vertex to the current location
            gcode_layer.addTravel(PolygonUtils::findNearestVert(gcode_layer.getLastPlannedPositionOrStartingPosition(), infill_polygons).p(), force_comb_retract);
            gcode_layer.addPolygonsByOptimizer(infill_polygons, mesh_config.infill_config[0], ZSeamConfig(), 0, false, 1.0_r, false, false, near_start_location);
        }
        const bool enable_travel_optimization = mesh.settings.get<bool>("infill_enable_travel_optimization");
        if (pattern == EFillMethod::GRID || pattern == EFillMethod::LINES || pattern == EFillMethod::TRIANGLES || pattern == EFillMethod::CUBIC
            || pattern == EFillMethod::TETRAHEDRAL || pattern == EFillMethod::QUARTER_CUBIC || pattern == EFillMethod::CUBICSUBDIV || pattern == EFillMethod::LIGHTNING)
        {
            gcode_layer.addLinesByOptimizer(
                infill_lines,
                mesh_config.infill_config[0],
                SpaceFillType::Lines,
                enable_travel_optimization,
                mesh.settings.get<coord_t>("infill_wipe_dist"),
                /*float_ratio = */ 1.0,
                near_start_location);
        }
        else
        {
            gcode_layer.addLinesByOptimizer(
                infill_lines,
                mesh_config.infill_config[0],
                (pattern == EFillMethod::ZIG_ZAG) ? SpaceFillType::PolyLines : SpaceFillType::Lines,
                enable_travel_optimization,
                /* wipe_dist = */ 0,
                /*float_ratio = */ 1.0,
                near_start_location);
        }
    }
    return added_something;
}

bool FffGcodeWriter::partitionInfillBySkinAbove(
    Polygons& infill_below_skin,
    Polygons& infill_not_below_skin,
    const LayerPlan& gcode_layer,
    const SliceMeshStorage& mesh,
    const SliceLayerPart& part,
    coord_t infill_line_width)
{
    constexpr coord_t tiny_infill_offset = 20;
    const auto skin_edge_support_layers = mesh.settings.get<size_t>("skin_edge_support_layers");
    Polygons skin_above_combined; // skin regions on the layers above combined with small gaps between

    // working from the highest layer downwards, combine the regions of skin on all the layers
    // but don't let the regions merge together
    // otherwise "terraced" skin regions on separate layers will look like a single region of unbroken skin
    for (size_t i = skin_edge_support_layers; i > 0; --i)
    {
        const size_t skin_layer_nr = gcode_layer.getLayerNr() + i;
        if (skin_layer_nr < mesh.layers.size())
        {
            for (const SliceLayerPart& part_i : mesh.layers[skin_layer_nr].parts)
            {
                for (const SkinPart& skin_part : part_i.skin_parts)
                {
                    // Limit considered areas to the ones that should have infill underneath at the current layer.
                    const Polygons relevant_outline = skin_part.outline.intersection(part.getOwnInfillArea());

                    if (! skin_above_combined.empty())
                    {
                        // does this skin part overlap with any of the skin parts on the layers above?
                        const Polygons overlap = skin_above_combined.intersection(relevant_outline);
                        if (! overlap.empty())
                        {
                            // yes, it overlaps, need to leave a gap between this skin part and the others
                            if (i > 1) // this layer is the 2nd or higher layer above the layer whose infill we're printing
                            {
                                // looking from the side, if the combined regions so far look like this...
                                //
                                //     ----------------------------------
                                //
                                // and the new skin part looks like this...
                                //
                                //             -------------------------------------
                                //
                                // the result should be like this...
                                //
                                //     ------- -------------------------- ----------

                                // expand the overlap region slightly to make a small gap
                                const Polygons overlap_expanded = overlap.offset(tiny_infill_offset);
                                // subtract the expanded overlap region from the regions accumulated from higher layers
                                skin_above_combined = skin_above_combined.difference(overlap_expanded);
                                // subtract the expanded overlap region from this skin part and add the remainder to the overlap region
                                skin_above_combined.add(relevant_outline.difference(overlap_expanded));
                                // and add the overlap area as well
                                skin_above_combined.add(overlap);
                            }
                            else // this layer is the 1st layer above the layer whose infill we're printing
                            {
                                // add this layer's skin region without subtracting the overlap but still make a gap between this skin region and what has been accumulated so far
                                // we do this so that these skin region edges will definitely have infill walls below them

                                // looking from the side, if the combined regions so far look like this...
                                //
                                //     ----------------------------------
                                //
                                // and the new skin part looks like this...
                                //
                                //             -------------------------------------
                                //
                                // the result should be like this...
                                //
                                //     ------- -------------------------------------

                                skin_above_combined = skin_above_combined.difference(relevant_outline.offset(tiny_infill_offset));
                                skin_above_combined.add(relevant_outline);
                            }
                        }
                        else // no overlap
                        {
                            skin_above_combined.add(relevant_outline);
                        }
                    }
                    else // this is the first skin region we have looked at
                    {
                        skin_above_combined.add(relevant_outline);
                    }
                }
            }
        }

        // the shrink/expand here is to remove regions of infill below skin that are narrower than the width of the infill walls otherwise the infill walls could merge and form a
        // bump
        infill_below_skin = skin_above_combined.intersection(part.infill_area_per_combine_per_density.back().front()).offset(-infill_line_width).offset(infill_line_width);

        constexpr bool remove_small_holes_from_infill_below_skin = true;
        constexpr double min_area_multiplier = 25;
        const double min_area = INT2MM(infill_line_width) * INT2MM(infill_line_width) * min_area_multiplier;
        infill_below_skin.removeSmallAreas(min_area, remove_small_holes_from_infill_below_skin);

        // there is infill below skin, is there also infill that isn't below skin?
        infill_not_below_skin = part.infill_area_per_combine_per_density.back().front().difference(infill_below_skin);
        infill_not_below_skin.removeSmallAreas(min_area);
    }

    // need to take skin/infill overlap that was added in SkinInfillAreaComputation::generateInfill() into account
    const coord_t infill_skin_overlap = mesh.settings.get<coord_t>((part.wall_toolpaths.size() > 1) ? "wall_line_width_x" : "wall_line_width_0") / 2;
    const Polygons infill_below_skin_overlap = infill_below_skin.offset(-(infill_skin_overlap + tiny_infill_offset));

    return ! infill_below_skin_overlap.empty() && ! infill_not_below_skin.empty();
}

void FffGcodeWriter::processSpiralizedWall(
    const SliceDataStorage& storage,
    LayerPlan& gcode_layer,
    const PathConfigStorage::MeshPathConfigs& mesh_config,
    const SliceLayerPart& part,
    const SliceMeshStorage& mesh) const
{
    if (part.spiral_wall.empty())
    {
        // wall doesn't have usable outline
        return;
    }
    const ClipperLib::Path* last_wall_outline = &*part.spiral_wall[0]; // default to current wall outline
    int last_seam_vertex_idx = -1; // last layer seam vertex index
    int layer_nr = gcode_layer.getLayerNr();
    if (layer_nr > 0)
    {
        if (storage.spiralize_wall_outlines[layer_nr - 1] != nullptr)
        {
            // use the wall outline from the previous layer
            last_wall_outline = &*(*storage.spiralize_wall_outlines[layer_nr - 1])[0];
            // and the seam vertex index pre-computed for that layer
            last_seam_vertex_idx = storage.spiralize_seam_vertex_indices[layer_nr - 1];
        }
    }
    const bool is_bottom_layer = (layer_nr == mesh.settings.get<LayerIndex>("initial_bottom_layers"));
    const bool is_top_layer = ((size_t)layer_nr == (storage.spiralize_wall_outlines.size() - 1) || storage.spiralize_wall_outlines[layer_nr + 1] == nullptr);
    const int seam_vertex_idx = storage.spiralize_seam_vertex_indices[layer_nr]; // use pre-computed seam vertex index for current layer
    // output a wall slice that is interpolated between the last and current walls
    for (const ConstPolygonRef& wall_outline : part.spiral_wall)
    {
        gcode_layer
            .spiralizeWallSlice(mesh_config.inset0_config, wall_outline, ConstPolygonRef(*last_wall_outline), seam_vertex_idx, last_seam_vertex_idx, is_top_layer, is_bottom_layer);
    }
}

bool FffGcodeWriter::processInsets(
    const SliceDataStorage& storage,
    LayerPlan& gcode_layer,
    const SliceMeshStorage& mesh,
    const size_t extruder_nr,
    const PathConfigStorage::MeshPathConfigs& mesh_config,
    const SliceLayerPart& part) const
{
    bool added_something = false;
    if (extruder_nr != mesh.settings.get<ExtruderTrain&>("wall_0_extruder_nr").extruder_nr && extruder_nr != mesh.settings.get<ExtruderTrain&>("wall_x_extruder_nr").extruder_nr)
    {
        return added_something;
    }
    if (mesh.settings.get<size_t>("wall_line_count") <= 0)
    {
        return added_something;
    }

    bool spiralize = false;
    if (Application::getInstance().current_slice->scene.current_mesh_group->settings.get<bool>("magic_spiralize"))
    {
        const size_t initial_bottom_layers = mesh.settings.get<size_t>("initial_bottom_layers");
        const int layer_nr = gcode_layer.getLayerNr();
        if ((layer_nr < static_cast<LayerIndex>(initial_bottom_layers)
             && part.wall_toolpaths.empty()) // The bottom layers in spiralize mode are generated using the variable width paths
            || (layer_nr >= static_cast<LayerIndex>(initial_bottom_layers) && part.spiral_wall.empty())) // The rest of the layers in spiralize mode are using the spiral wall
        {
            // nothing to do
            return false;
        }
        if (gcode_layer.getLayerNr() >= static_cast<LayerIndex>(initial_bottom_layers))
        {
            spiralize = true;
        }
        if (spiralize && gcode_layer.getLayerNr() == static_cast<LayerIndex>(initial_bottom_layers)
            && extruder_nr == mesh.settings.get<ExtruderTrain&>("wall_0_extruder_nr").extruder_nr)
        { // on the last normal layer first make the outer wall normally and then start a second outer wall from the same hight, but gradually moving upward
            added_something = true;
            gcode_layer.setIsInside(true); // going to print stuff inside print object
            // start this first wall at the same vertex the spiral starts
            const ConstPolygonRef spiral_inset = part.spiral_wall[0];
            const size_t spiral_start_vertex = storage.spiralize_seam_vertex_indices[initial_bottom_layers];
            if (spiral_start_vertex < spiral_inset.size())
            {
                gcode_layer.addTravel(spiral_inset[spiral_start_vertex]);
            }
            int wall_0_wipe_dist(0);
            gcode_layer.addPolygonsByOptimizer(part.spiral_wall, mesh_config.inset0_config, ZSeamConfig(), wall_0_wipe_dist);
        }
    }
    // for non-spiralized layers, determine the shape of the unsupported areas below this part
    if (! spiralize && gcode_layer.getLayerNr() > 0)
    {
        // accumulate the outlines of all of the parts that are on the layer below

        Polygons outlines_below;
        AABB boundaryBox(part.outline);
        for (const SliceMeshStorage& m : storage.meshes)
        {
            if (m.isPrinted())
            {
                for (const SliceLayerPart& prevLayerPart : m.layers[gcode_layer.getLayerNr() - 1].parts)
                {
                    if (boundaryBox.hit(prevLayerPart.boundaryBox))
                    {
                        outlines_below.add(prevLayerPart.outline);
                    }
                }
            }
        }

        const coord_t layer_height = mesh_config.inset0_config.getLayerThickness();

        // if support is enabled, add the support outlines also so we don't generate bridges over support

        const Settings& mesh_group_settings = Application::getInstance().current_slice->scene.current_mesh_group->settings;
        if (mesh_group_settings.get<bool>("support_enable"))
        {
            const coord_t z_distance_top = mesh.settings.get<coord_t>("support_top_distance");
            const size_t z_distance_top_layers = round_up_divide(z_distance_top, layer_height) + 1;
            const int support_layer_nr = gcode_layer.getLayerNr() - z_distance_top_layers;

            if (support_layer_nr > 0)
            {
                const SupportLayer& support_layer = storage.support.supportLayers[support_layer_nr];

                if (! support_layer.support_roof.empty())
                {
                    AABB support_roof_bb(support_layer.support_roof);
                    if (boundaryBox.hit(support_roof_bb))
                    {
                        outlines_below.add(support_layer.support_roof);
                    }
                }
                else
                {
                    for (const SupportInfillPart& support_part : support_layer.support_infill_parts)
                    {
                        AABB support_part_bb(support_part.getInfillArea());
                        if (boundaryBox.hit(support_part_bb))
                        {
                            outlines_below.add(support_part.getInfillArea());
                        }
                    }
                }
            }
        }

        const int half_outer_wall_width = mesh_config.inset0_config.getLineWidth() / 2;

        // remove those parts of the layer below that are narrower than a wall line width as they will not be printed

        outlines_below = outlines_below.offset(-half_outer_wall_width).offset(half_outer_wall_width);

        if (mesh.settings.get<bool>("bridge_settings_enabled"))
        {
            // max_air_gap is the max allowed width of the unsupported region below the wall line
            // if the unsupported region is wider than max_air_gap, the wall line will be printed using bridge settings

            const coord_t max_air_gap = half_outer_wall_width;

            // subtract the outlines of the parts below this part to give the shapes of the unsupported regions and then
            // shrink those shapes so that any that are narrower than two times max_air_gap will be removed

            Polygons compressed_air(part.outline.difference(outlines_below).offset(-max_air_gap));

            // now expand the air regions by the same amount as they were shrunk plus half the outer wall line width
            // which is required because when the walls are being generated, the vertices do not fall on the part's outline
            // but, instead, are 1/2 a line width inset from the outline

            gcode_layer.setBridgeWallMask(compressed_air.offset(max_air_gap + half_outer_wall_width));
        }
        else
        {
            // clear to disable use of bridging settings
            gcode_layer.setBridgeWallMask(Polygons());
        }

        const AngleDegrees overhang_angle = mesh.settings.get<AngleDegrees>("wall_overhang_angle");
        if (overhang_angle >= 90)
        {
            // clear to disable overhang detection
            gcode_layer.setOverhangMask(Polygons());
        }
        else
        {
            // the overhang mask is set to the area of the current part's outline minus the region that is considered to be supported
            // the supported region is made up of those areas that really are supported by either model or support on the layer below
            // expanded to take into account the overhang angle, the greater the overhang angle, the larger the supported area is
            // considered to be
            const coord_t overhang_width = layer_height * std::tan(overhang_angle / (180 / M_PI));
            Polygons overhang_region = part.outline.offset(-half_outer_wall_width).difference(outlines_below.offset(10 + overhang_width - half_outer_wall_width)).offset(10);
            gcode_layer.setOverhangMask(overhang_region);
        }
    }
    else
    {
        // clear to disable use of bridging settings
        gcode_layer.setBridgeWallMask(Polygons());
        // clear to disable overhang detection
        gcode_layer.setOverhangMask(Polygons());
    }

    if (spiralize && extruder_nr == mesh.settings.get<ExtruderTrain&>("wall_0_extruder_nr").extruder_nr && ! part.spiral_wall.empty())
    {
        added_something = true;
        gcode_layer.setIsInside(true); // going to print stuff inside print object

        // Only spiralize the first part in the mesh, any other parts will be printed using the normal, non-spiralize codepath.
        // This sounds weird but actually does the right thing when you have a model that has multiple parts at the bottom that merge into
        // one part higher up. Once all the parts have merged, layers above that level will be spiralized
        if (&mesh.layers[gcode_layer.getLayerNr()].parts[0] == &part)
        {
            processSpiralizedWall(storage, gcode_layer, mesh_config, part, mesh);
        }
        else
        {
            // Print the spiral walls of other parts as single walls without Z gradient.
            gcode_layer.addWalls(part.spiral_wall, mesh.settings, mesh_config.inset0_config, mesh_config.inset0_config);
        }
    }
    else
    {
        // Main case: Optimize the insets with the InsetOrderOptimizer.
        const coord_t wall_x_wipe_dist = 0;
        const ZSeamConfig z_seam_config(
            mesh.settings.get<EZSeamType>("z_seam_type"),
            mesh.getZSeamHint(),
            mesh.settings.get<EZSeamCornerPrefType>("z_seam_corner"),
            mesh.settings.get<coord_t>("wall_line_width_0") * 2);
        InsetOrderOptimizer wall_orderer(
            *this,
            storage,
            gcode_layer,
            mesh.settings,
            extruder_nr,
            mesh_config.inset0_config,
            mesh_config.insetX_config,
            mesh_config.bridge_inset0_config,
            mesh_config.bridge_insetX_config,
            mesh.settings.get<bool>("travel_retract_before_outer_wall"),
            mesh.settings.get<coord_t>("wall_0_wipe_dist"),
            wall_x_wipe_dist,
            mesh.settings.get<ExtruderTrain&>("wall_0_extruder_nr").extruder_nr,
            mesh.settings.get<ExtruderTrain&>("wall_x_extruder_nr").extruder_nr,
            z_seam_config,
            part.wall_toolpaths);
        added_something |= wall_orderer.addToLayer();
    }
    return added_something;
}

std::optional<Point> FffGcodeWriter::getSeamAvoidingLocation(const Polygons& filling_part, int filling_angle, Point last_position) const
{
    if (filling_part.empty())
    {
        return std::optional<Point>();
    }
    // start with the BB of the outline
    AABB skin_part_bb(filling_part);
    PointMatrix rot((double)((-filling_angle + 90) % 360)); // create a matrix to rotate a vector so that it is normal to the skin angle
    const Point bb_middle = skin_part_bb.getMiddle();
    // create a vector from the middle of the BB whose length is such that it can be rotated
    // around the middle of the BB and the end will always be a long way outside of the part's outline
    // and rotate the vector so that it is normal to the skin angle
    const Point vec = rot.apply(Point(0, vSize(skin_part_bb.max - bb_middle) * 100));
    // find the vertex in the outline that is closest to the end of the rotated vector
    const PolygonsPointIndex pa = PolygonUtils::findNearestVert(bb_middle + vec, filling_part);
    // and find another outline vertex, this time using the vector + 180 deg
    const PolygonsPointIndex pb = PolygonUtils::findNearestVert(bb_middle - vec, filling_part);
    if (! pa.initialized() || ! pb.initialized())
    {
        return std::optional<Point>();
    }
    // now go to whichever of those vertices that is closest to where we are now
    if (vSize2(pa.p() - last_position) < vSize2(pb.p() - last_position))
    {
        return std::optional<Point>(std::in_place, pa.p());
    }
    else
    {
        return std::optional<Point>(std::in_place, pb.p());
    }
}

bool FffGcodeWriter::processSkin(
    const SliceDataStorage& storage,
    LayerPlan& gcode_layer,
    const SliceMeshStorage& mesh,
    const size_t extruder_nr,
    const PathConfigStorage::MeshPathConfigs& mesh_config,
    const SliceLayerPart& part) const
{
    const size_t top_bottom_extruder_nr = mesh.settings.get<ExtruderTrain&>("top_bottom_extruder_nr").extruder_nr;
    const size_t roofing_extruder_nr = mesh.settings.get<ExtruderTrain&>("roofing_extruder_nr").extruder_nr;
    const size_t wall_0_extruder_nr = mesh.settings.get<ExtruderTrain&>("wall_0_extruder_nr").extruder_nr;
    const size_t roofing_layer_count = std::min(mesh.settings.get<size_t>("roofing_layer_count"), mesh.settings.get<size_t>("top_layers"));
    if (extruder_nr != top_bottom_extruder_nr && extruder_nr != wall_0_extruder_nr && (extruder_nr != roofing_extruder_nr || roofing_layer_count <= 0))
    {
        return false;
    }
    bool added_something = false;

    PathOrderOptimizer<const SkinPart*> part_order_optimizer(gcode_layer.getLastPlannedPositionOrStartingPosition());
    for (const SkinPart& skin_part : part.skin_parts)
    {
        part_order_optimizer.addPolygon(&skin_part);
    }
    part_order_optimizer.optimize();

    for (const PathOrdering<const SkinPart*>& path : part_order_optimizer.paths)
    {
        const SkinPart& skin_part = *path.vertices;

        added_something = added_something | processSkinPart(storage, gcode_layer, mesh, extruder_nr, mesh_config, skin_part);
    }

    return added_something;
}

bool FffGcodeWriter::processSkinPart(
    const SliceDataStorage& storage,
    LayerPlan& gcode_layer,
    const SliceMeshStorage& mesh,
    const size_t extruder_nr,
    const PathConfigStorage::MeshPathConfigs& mesh_config,
    const SkinPart& skin_part) const
{
    bool added_something = false;

    gcode_layer.mode_skip_agressive_merge = true;

    processRoofing(storage, gcode_layer, mesh, extruder_nr, mesh_config, skin_part, added_something);
    processTopBottom(storage, gcode_layer, mesh, extruder_nr, mesh_config, skin_part, added_something);

    gcode_layer.mode_skip_agressive_merge = false;
    return added_something;
}

void FffGcodeWriter::processRoofing(
    const SliceDataStorage& storage,
    LayerPlan& gcode_layer,
    const SliceMeshStorage& mesh,
    const size_t extruder_nr,
    const PathConfigStorage::MeshPathConfigs& mesh_config,
    const SkinPart& skin_part,
    bool& added_something) const
{
    const size_t roofing_extruder_nr = mesh.settings.get<ExtruderTrain&>("roofing_extruder_nr").extruder_nr;
    if (extruder_nr != roofing_extruder_nr)
    {
        return;
    }

    const EFillMethod pattern = mesh.settings.get<EFillMethod>("roofing_pattern");
    AngleDegrees roofing_angle = 45;
    if (mesh.roofing_angles.size() > 0)
    {
        roofing_angle = mesh.roofing_angles.at(gcode_layer.getLayerNr() % mesh.roofing_angles.size());
    }

    const Ratio skin_density = 1.0;
    const coord_t skin_overlap = 0; // skinfill already expanded over the roofing areas; don't overlap with perimeters
    const bool monotonic = mesh.settings.get<bool>("roofing_monotonic");
    processSkinPrintFeature(
        storage,
        gcode_layer,
        mesh,
        mesh_config,
        extruder_nr,
        skin_part.roofing_fill,
        mesh_config.roofing_config,
        pattern,
        roofing_angle,
        skin_overlap,
        skin_density,
        monotonic,
        added_something);
}

void FffGcodeWriter::processTopBottom(
    const SliceDataStorage& storage,
    LayerPlan& gcode_layer,
    const SliceMeshStorage& mesh,
    const size_t extruder_nr,
    const PathConfigStorage::MeshPathConfigs& mesh_config,
    const SkinPart& skin_part,
    bool& added_something) const
{
    if (skin_part.skin_fill.empty())
    {
        return; // bridgeAngle requires a non-empty skin_fill.
    }
    const size_t top_bottom_extruder_nr = mesh.settings.get<ExtruderTrain&>("top_bottom_extruder_nr").extruder_nr;
    if (extruder_nr != top_bottom_extruder_nr)
    {
        return;
    }
    const Settings& mesh_group_settings = Application::getInstance().current_slice->scene.current_mesh_group->settings;

    const size_t layer_nr = gcode_layer.getLayerNr();

    EFillMethod pattern = (layer_nr == 0) ? mesh.settings.get<EFillMethod>("top_bottom_pattern_0") : mesh.settings.get<EFillMethod>("top_bottom_pattern");

    AngleDegrees skin_angle = 45;
    if (mesh.skin_angles.size() > 0)
    {
        skin_angle = mesh.skin_angles.at(layer_nr % mesh.skin_angles.size());
    }

    // generate skin_polygons and skin_lines
    const GCodePathConfig* skin_config = &mesh_config.skin_config;
    Ratio skin_density = 1.0;
    const coord_t skin_overlap = 0; // Skin overlap offset is applied in skin.cpp more overlap might be beneficial for curved bridges, but makes it worse in general.
    const bool bridge_settings_enabled = mesh.settings.get<bool>("bridge_settings_enabled");
    const bool bridge_enable_more_layers = bridge_settings_enabled && mesh.settings.get<bool>("bridge_enable_more_layers");
    const Ratio support_threshold = bridge_settings_enabled ? mesh.settings.get<Ratio>("bridge_skin_support_threshold") : 0.0_r;
    const size_t bottom_layers = mesh.settings.get<size_t>("bottom_layers");

    // if support is enabled, consider the support outlines so we don't generate bridges over support

    int support_layer_nr = -1;
    const SupportLayer* support_layer = nullptr;

    if (mesh_group_settings.get<bool>("support_enable"))
    {
        const coord_t layer_height = mesh_config.inset0_config.getLayerThickness();
        const coord_t z_distance_top = mesh.settings.get<coord_t>("support_top_distance");
        const size_t z_distance_top_layers = round_up_divide(z_distance_top, layer_height) + 1;
        support_layer_nr = layer_nr - z_distance_top_layers;
    }

    // helper function that detects skin regions that have no support and modifies their print settings (config, line angle, density, etc.)

    auto handle_bridge_skin = [&](const int bridge_layer, const GCodePathConfig* config, const float density) // bridge_layer = 1, 2 or 3
    {
        if (support_layer_nr >= (bridge_layer - 1))
        {
            support_layer = &storage.support.supportLayers[support_layer_nr - (bridge_layer - 1)];
        }

        Polygons supported_skin_part_regions;

        const int angle = bridgeAngle(mesh.settings, skin_part.skin_fill, storage, layer_nr, bridge_layer, support_layer, supported_skin_part_regions);

        if (angle > -1 || (support_threshold > 0 && (supported_skin_part_regions.area() / (skin_part.skin_fill.area() + 1) < support_threshold)))
        {
            if (angle > -1)
            {
                switch (bridge_layer)
                {
                default:
                case 1:
                    skin_angle = angle;
                    break;

                case 2:
                    if (bottom_layers > 2)
                    {
                        // orientate second bridge skin at +45 deg to first
                        skin_angle = angle + 45;
                    }
                    else
                    {
                        // orientate second bridge skin at 90 deg to first
                        skin_angle = angle + 90;
                    }
                    break;

                case 3:
                    // orientate third bridge skin at 135 (same result as -45) deg to first
                    skin_angle = angle + 135;
                    break;
                }
            }
            pattern = EFillMethod::LINES; // force lines pattern when bridging
            if (bridge_settings_enabled)
            {
                skin_config = config;
                skin_density = density;
            }
            return true;
        }

        return false;
    };

    bool is_bridge_skin = false;
    if (layer_nr > 0)
    {
        is_bridge_skin = handle_bridge_skin(1, &mesh_config.bridge_skin_config, mesh.settings.get<Ratio>("bridge_skin_density"));
    }
    if (bridge_enable_more_layers && ! is_bridge_skin && layer_nr > 1 && bottom_layers > 1)
    {
        is_bridge_skin = handle_bridge_skin(2, &mesh_config.bridge_skin_config2, mesh.settings.get<Ratio>("bridge_skin_density_2"));

        if (! is_bridge_skin && layer_nr > 2 && bottom_layers > 2)
        {
            is_bridge_skin = handle_bridge_skin(3, &mesh_config.bridge_skin_config3, mesh.settings.get<Ratio>("bridge_skin_density_3"));
        }
    }

    double fan_speed = GCodePathConfig::FAN_SPEED_DEFAULT;

    if (layer_nr > 0 && skin_config == &mesh_config.skin_config && support_layer_nr >= 0 && mesh.settings.get<bool>("support_fan_enable"))
    {
        // skin isn't a bridge but is it above support and we need to modify the fan speed?

        AABB skin_bb(skin_part.skin_fill);

        support_layer = &storage.support.supportLayers[support_layer_nr];

        bool supported = false;

        if (! support_layer->support_roof.empty())
        {
            AABB support_roof_bb(support_layer->support_roof);
            if (skin_bb.hit(support_roof_bb))
            {
                supported = ! skin_part.skin_fill.intersection(support_layer->support_roof).empty();
            }
        }
        else
        {
            for (auto support_part : support_layer->support_infill_parts)
            {
                AABB support_part_bb(support_part.getInfillArea());
                if (skin_bb.hit(support_part_bb))
                {
                    supported = ! skin_part.skin_fill.intersection(support_part.getInfillArea()).empty();

                    if (supported)
                    {
                        break;
                    }
                }
            }
        }

        if (supported)
        {
            fan_speed = mesh.settings.get<Ratio>("support_supported_skin_fan_speed") * 100.0;
        }
    }
    const bool monotonic = mesh.settings.get<bool>("skin_monotonic");
    processSkinPrintFeature(
        storage,
        gcode_layer,
        mesh,
        mesh_config,
        extruder_nr,
        skin_part.skin_fill,
        *skin_config,
        pattern,
        skin_angle,
        skin_overlap,
        skin_density,
        monotonic,
        added_something,
        fan_speed);
}

void FffGcodeWriter::processSkinPrintFeature(
    const SliceDataStorage& storage,
    LayerPlan& gcode_layer,
    const SliceMeshStorage& mesh,
    const PathConfigStorage::MeshPathConfigs& mesh_config,
    const size_t extruder_nr,
    const Polygons& area,
    const GCodePathConfig& config,
    EFillMethod pattern,
    const AngleDegrees skin_angle,
    const coord_t skin_overlap,
    const Ratio skin_density,
    const bool monotonic,
    bool& added_something,
    double fan_speed) const
{
    Polygons skin_polygons;
    Polygons skin_lines;
    std::vector<VariableWidthLines> skin_paths;

    constexpr int infill_multiplier = 1;
    constexpr int extra_infill_shift = 0;
    const size_t wall_line_count = mesh.settings.get<size_t>("skin_outline_count");
    const coord_t small_area_width = mesh.settings.get<coord_t>("small_skin_width");
    const bool zig_zaggify_infill = pattern == EFillMethod::ZIG_ZAG;
    const bool connect_polygons = mesh.settings.get<bool>("connect_skin_polygons");
    coord_t max_resolution = mesh.settings.get<coord_t>("meshfix_maximum_resolution");
    coord_t max_deviation = mesh.settings.get<coord_t>("meshfix_maximum_deviation");
    const Point infill_origin;
    const bool skip_line_stitching = monotonic;
    constexpr bool fill_gaps = true;
    constexpr bool connected_zigzags = false;
    constexpr bool use_endpieces = true;
    constexpr bool skip_some_zags = false;
    constexpr int zag_skip_count = 0;
    constexpr coord_t pocket_size = 0;
    const bool small_areas_on_surface = mesh.settings.get<bool>("small_skin_on_surface");
    const auto& current_layer = mesh.layers[gcode_layer.getLayerNr()];
    const auto& exposed_to_air = current_layer.top_surface.areas.unionPolygons(current_layer.bottom_surface);

    Infill infill_comp(
        pattern,
        zig_zaggify_infill,
        connect_polygons,
        area,
        config.getLineWidth(),
        config.getLineWidth() / skin_density,
        skin_overlap,
        infill_multiplier,
        skin_angle,
        gcode_layer.z,
        extra_infill_shift,
        max_resolution,
        max_deviation,
        wall_line_count,
        small_area_width,
        infill_origin,
        skip_line_stitching,
        fill_gaps,
        connected_zigzags,
        use_endpieces,
        skip_some_zags,
        zag_skip_count,
        pocket_size);
    infill_comp.generate(
        skin_paths,
        skin_polygons,
        skin_lines,
        mesh.settings,
        gcode_layer.getLayerNr(),
        SectionType::SKIN,
        nullptr,
        nullptr,
        nullptr,
        small_areas_on_surface ? Polygons() : exposed_to_air);

    // add paths
    if (! skin_polygons.empty() || ! skin_lines.empty() || ! skin_paths.empty())
    {
        added_something = true;
        gcode_layer.setIsInside(true); // going to print stuff inside print object
        if (! skin_paths.empty())
        {
            // Add skin-walls a.k.a. skin-perimeters, skin-insets.
            const size_t skin_extruder_nr = mesh.settings.get<ExtruderTrain&>("top_bottom_extruder_nr").extruder_nr;
            if (extruder_nr == skin_extruder_nr)
            {
                constexpr bool retract_before_outer_wall = false;
                constexpr coord_t wipe_dist = 0;
                const ZSeamConfig z_seam_config(
                    mesh.settings.get<EZSeamType>("z_seam_type"),
                    mesh.getZSeamHint(),
                    mesh.settings.get<EZSeamCornerPrefType>("z_seam_corner"),
                    config.getLineWidth() * 2);
                InsetOrderOptimizer wall_orderer(
                    *this,
                    storage,
                    gcode_layer,
                    mesh.settings,
                    extruder_nr,
                    mesh_config.skin_config,
                    mesh_config.skin_config,
                    mesh_config.skin_config,
                    mesh_config.skin_config,
                    retract_before_outer_wall,
                    wipe_dist,
                    wipe_dist,
                    skin_extruder_nr,
                    skin_extruder_nr,
                    z_seam_config,
                    skin_paths);
                added_something |= wall_orderer.addToLayer();
            }
        }
        if (! skin_polygons.empty())
        {
            constexpr bool force_comb_retract = false;
            gcode_layer.addTravel(skin_polygons[0][0], force_comb_retract);
            gcode_layer.addPolygonsByOptimizer(skin_polygons, config);
        }

        if (monotonic)
        {
            const coord_t exclude_distance = config.getLineWidth() * 0.8;

            const AngleRadians monotonic_direction = AngleRadians(skin_angle);
            constexpr Ratio flow = 1.0_r;
            const coord_t max_adjacent_distance
                = config.getLineWidth()
                * 1.1; // Lines are considered adjacent if they are 1 line width apart, with 10% extra play. The monotonic order is enforced if they are adjacent.
            if (pattern == EFillMethod::GRID || pattern == EFillMethod::LINES || pattern == EFillMethod::TRIANGLES || pattern == EFillMethod::CUBIC
                || pattern == EFillMethod::TETRAHEDRAL || pattern == EFillMethod::QUARTER_CUBIC || pattern == EFillMethod::CUBICSUBDIV || pattern == EFillMethod::LIGHTNING)
            {
                gcode_layer.addLinesMonotonic(
                    area,
                    skin_lines,
                    config,
                    SpaceFillType::Lines,
                    monotonic_direction,
                    max_adjacent_distance,
                    exclude_distance,
                    mesh.settings.get<coord_t>("infill_wipe_dist"),
                    flow,
                    fan_speed);
            }
            else
            {
                const SpaceFillType space_fill_type = (pattern == EFillMethod::ZIG_ZAG) ? SpaceFillType::PolyLines : SpaceFillType::Lines;
                constexpr coord_t wipe_dist = 0;
                gcode_layer.addLinesMonotonic(area, skin_lines, config, space_fill_type, monotonic_direction, max_adjacent_distance, exclude_distance, wipe_dist, flow, fan_speed);
            }
        }
        else
        {
            std::optional<Point> near_start_location;
            const EFillMethod pattern
                = (gcode_layer.getLayerNr() == 0) ? mesh.settings.get<EFillMethod>("top_bottom_pattern_0") : mesh.settings.get<EFillMethod>("top_bottom_pattern");
            if (pattern == EFillMethod::LINES || pattern == EFillMethod::ZIG_ZAG)
            { // update near_start_location to a location which tries to avoid seams in skin
                near_start_location = getSeamAvoidingLocation(area, skin_angle, gcode_layer.getLastPlannedPositionOrStartingPosition());
            }

            constexpr bool enable_travel_optimization = false;
            constexpr float flow = 1.0;
            if (pattern == EFillMethod::GRID || pattern == EFillMethod::LINES || pattern == EFillMethod::TRIANGLES || pattern == EFillMethod::CUBIC
                || pattern == EFillMethod::TETRAHEDRAL || pattern == EFillMethod::QUARTER_CUBIC || pattern == EFillMethod::CUBICSUBDIV || pattern == EFillMethod::LIGHTNING)
            {
                gcode_layer.addLinesByOptimizer(
                    skin_lines,
                    config,
                    SpaceFillType::Lines,
                    enable_travel_optimization,
                    mesh.settings.get<coord_t>("infill_wipe_dist"),
                    flow,
                    near_start_location,
                    fan_speed);
            }
            else
            {
                SpaceFillType space_fill_type = (pattern == EFillMethod::ZIG_ZAG) ? SpaceFillType::PolyLines : SpaceFillType::Lines;
                constexpr coord_t wipe_dist = 0;
                gcode_layer.addLinesByOptimizer(skin_lines, config, space_fill_type, enable_travel_optimization, wipe_dist, flow, near_start_location, fan_speed);
            }
        }
    }
}

bool FffGcodeWriter::processIroning(
    const SliceDataStorage& storage,
    const SliceMeshStorage& mesh,
    const SliceLayer& layer,
    const GCodePathConfig& line_config,
    LayerPlan& gcode_layer) const
{
    bool added_something = false;
    const bool ironing_enabled = mesh.settings.get<bool>("ironing_enabled");
    const bool ironing_only_highest_layer = mesh.settings.get<bool>("ironing_only_highest_layer");
    if (ironing_enabled && (! ironing_only_highest_layer || mesh.layer_nr_max_filled_layer == gcode_layer.getLayerNr()))
    {
        // Since we are ironing after all the parts are completed, it believes that it is outside.
        // But the truth is that we are inside a part, so we need to change it before we do the ironing
        // See CURA-8615
        gcode_layer.setIsInside(true);
        added_something |= layer.top_surface.ironing(storage, mesh, line_config, gcode_layer, *this);
        gcode_layer.setIsInside(false);
    }
    return added_something;
}


bool FffGcodeWriter::addSupportToGCode(const SliceDataStorage& storage, LayerPlan& gcode_layer, const size_t extruder_nr) const
{
    bool support_added = false;
    if (! storage.support.generated || gcode_layer.getLayerNr() > storage.support.layer_nr_max_filled_layer)
    {
        return support_added;
    }

    const Settings& mesh_group_settings = Application::getInstance().current_slice->scene.current_mesh_group->settings;
    const size_t support_roof_extruder_nr = mesh_group_settings.get<ExtruderTrain&>("support_roof_extruder_nr").extruder_nr;
    const size_t support_bottom_extruder_nr = mesh_group_settings.get<ExtruderTrain&>("support_bottom_extruder_nr").extruder_nr;
    size_t support_infill_extruder_nr = (gcode_layer.getLayerNr() <= 0) ? mesh_group_settings.get<ExtruderTrain&>("support_extruder_nr_layer_0").extruder_nr
                                                                        : mesh_group_settings.get<ExtruderTrain&>("support_infill_extruder_nr").extruder_nr;

    const SupportLayer& support_layer = storage.support.supportLayers[std::max(LayerIndex{ 0 }, gcode_layer.getLayerNr())];
    if (support_layer.support_bottom.empty() && support_layer.support_roof.empty() && support_layer.support_infill_parts.empty())
    {
        return support_added;
    }

    if (extruder_nr == support_infill_extruder_nr)
    {
        support_added |= processSupportInfill(storage, gcode_layer);
    }
    if (extruder_nr == support_roof_extruder_nr)
    {
        support_added |= addSupportRoofsToGCode(storage, gcode_layer);
    }
    if (extruder_nr == support_bottom_extruder_nr)
    {
        support_added |= addSupportBottomsToGCode(storage, gcode_layer);
    }
    return support_added;
}


bool FffGcodeWriter::processSupportInfill(const SliceDataStorage& storage, LayerPlan& gcode_layer) const
{
    bool added_something = false;
    const SupportLayer& support_layer
        = storage.support.supportLayers[std::max(LayerIndex{ 0 }, gcode_layer.getLayerNr())]; // account for negative layer numbers for raft filler layers

    if (gcode_layer.getLayerNr() > storage.support.layer_nr_max_filled_layer || support_layer.support_infill_parts.empty())
    {
        return added_something;
    }

    const Settings& mesh_group_settings = Application::getInstance().current_slice->scene.current_mesh_group->settings;
    const size_t extruder_nr = (gcode_layer.getLayerNr() <= 0) ? mesh_group_settings.get<ExtruderTrain&>("support_extruder_nr_layer_0").extruder_nr
                                                               : mesh_group_settings.get<ExtruderTrain&>("support_infill_extruder_nr").extruder_nr;
    const ExtruderTrain& infill_extruder = Application::getInstance().current_slice->scene.extruders[extruder_nr];

    coord_t default_support_line_distance = infill_extruder.settings.get<coord_t>("support_line_distance");

    // To improve adhesion for the "support initial layer" the first layer might have different properties
    if (gcode_layer.getLayerNr() == 0)
    {
        default_support_line_distance = infill_extruder.settings.get<coord_t>("support_initial_layer_line_distance");
    }

    const coord_t default_support_infill_overlap = infill_extruder.settings.get<coord_t>("infill_overlap_mm");

    // Helper to get the support infill angle
    const auto get_support_infill_angle = [](const SupportStorage& support_storage, const int layer_nr)
    {
        if (layer_nr <= 0)
        {
            // handle negative layer numbers
            const size_t divisor = support_storage.support_infill_angles_layer_0.size();
            const size_t index = ((layer_nr % divisor) + divisor) % divisor;
            return support_storage.support_infill_angles_layer_0.at(index);
        }
        return support_storage.support_infill_angles.at(static_cast<size_t>(layer_nr) % support_storage.support_infill_angles.size());
    };
    const AngleDegrees support_infill_angle = get_support_infill_angle(storage.support, gcode_layer.getLayerNr());

    constexpr size_t infill_multiplier = 1; // there is no frontend setting for this (yet)
    const size_t wall_line_count = infill_extruder.settings.get<size_t>("support_wall_count");
    const coord_t max_resolution = infill_extruder.settings.get<coord_t>("meshfix_maximum_resolution");
    const coord_t max_deviation = infill_extruder.settings.get<coord_t>("meshfix_maximum_deviation");
    coord_t default_support_line_width = infill_extruder.settings.get<coord_t>("support_line_width");
    if (gcode_layer.getLayerNr() == 0 && mesh_group_settings.get<EPlatformAdhesion>("adhesion_type") != EPlatformAdhesion::RAFT)
    {
        default_support_line_width *= infill_extruder.settings.get<Ratio>("initial_layer_line_width_factor");
    }

    // Helper to get the support pattern
    const auto get_support_pattern = [](const EFillMethod pattern, const int layer_nr)
    {
        if (layer_nr <= 0 && (pattern == EFillMethod::LINES || pattern == EFillMethod::ZIG_ZAG))
        {
            return EFillMethod::GRID;
        }
        return pattern;
    };
    const EFillMethod support_pattern = get_support_pattern(infill_extruder.settings.get<EFillMethod>("support_pattern"), gcode_layer.getLayerNr());

    const auto zig_zaggify_infill = infill_extruder.settings.get<bool>("zig_zaggify_support");
    const auto skip_some_zags = infill_extruder.settings.get<bool>("support_skip_some_zags");
    const auto zag_skip_count = infill_extruder.settings.get<size_t>("support_zag_skip_count");

    // create a list of outlines and use PathOrderOptimizer to optimize the travel move
    PathOrderOptimizer<const SupportInfillPart*> island_order_optimizer(gcode_layer.getLastPlannedPositionOrStartingPosition());
    for (const SupportInfillPart& part : support_layer.support_infill_parts)
    {
        island_order_optimizer.addPolygon(&part);
    }
    island_order_optimizer.optimize();

    const auto support_brim_line_count = infill_extruder.settings.get<coord_t>("support_brim_line_count");
    const auto support_connect_zigzags = infill_extruder.settings.get<bool>("support_connect_zigzags");
    const auto support_structure = infill_extruder.settings.get<ESupportStructure>("support_structure");
    const Point infill_origin;

    constexpr bool use_endpieces = true;
    constexpr coord_t pocket_size = 0;
    constexpr bool connect_polygons = false; // polygons are too distant to connect for sparse support
    bool need_travel_to_end_of_last_spiral = true;

    // Print the thicker infill lines first. (double or more layer thickness, infill combined with previous layers)
    for (const PathOrdering<const SupportInfillPart*>& path : island_order_optimizer.paths)
    {
        const SupportInfillPart& part = *path.vertices;

        // always process the wall overlap if walls are generated
        const int current_support_infill_overlap = (part.inset_count_to_generate > 0) ? default_support_infill_overlap : 0;

        // The support infill walls were generated separately, first. Always add them, regardless of how many densities we have.
        std::vector<VariableWidthLines> wall_toolpaths = part.wall_toolpaths;

        if (! wall_toolpaths.empty())
        {
            const GCodePathConfig& config = gcode_layer.configs_storage.support_infill_config[0];
            constexpr bool retract_before_outer_wall = false;
            constexpr coord_t wipe_dist = 0;
            const ZSeamConfig z_seam_config(EZSeamType::SHORTEST, gcode_layer.getLastPlannedPositionOrStartingPosition(), EZSeamCornerPrefType::Z_SEAM_CORNER_PREF_NONE, false);
            InsetOrderOptimizer wall_orderer(
                *this,
                storage,
                gcode_layer,
                infill_extruder.settings,
                extruder_nr,
                config,
                config,
                config,
                config,
                retract_before_outer_wall,
                wipe_dist,
                wipe_dist,
                extruder_nr,
                extruder_nr,
                z_seam_config,
                wall_toolpaths);
            added_something |= wall_orderer.addToLayer();
        }

        if ((default_support_line_distance <= 0 && support_structure != ESupportStructure::TREE) || part.infill_area_per_combine_per_density.empty())
        {
            continue;
        }

        for (unsigned int combine_idx = 0; combine_idx < part.infill_area_per_combine_per_density[0].size(); ++combine_idx)
        {
            const coord_t support_line_width = default_support_line_width * (combine_idx + 1);

            Polygons support_polygons;
            std::vector<VariableWidthLines> wall_toolpaths_here;
            Polygons support_lines;
            const size_t max_density_idx = part.infill_area_per_combine_per_density.size() - 1;
            for (size_t density_idx = max_density_idx; (density_idx + 1) > 0; --density_idx)
            {
                if (combine_idx >= part.infill_area_per_combine_per_density[density_idx].size())
                {
                    continue;
                }

                const unsigned int density_factor = 2 << density_idx; // == pow(2, density_idx + 1)
                int support_line_distance_here
                    = (part.custom_line_distance > 0
                           ? part.custom_line_distance
                           : default_support_line_distance * density_factor); // the highest density infill combines with the next to create a grid with density_factor 1
                const int support_shift = support_line_distance_here / 2;
                if (part.custom_line_distance == 0 && (density_idx == max_density_idx || support_pattern == EFillMethod::CROSS || support_pattern == EFillMethod::CROSS_3D))
                {
                    support_line_distance_here /= 2;
                }
                const Polygons& area = part.infill_area_per_combine_per_density[density_idx][combine_idx];

                constexpr size_t wall_count = 0; // Walls are generated somewhere else, so their layers aren't vertically combined.
                const coord_t small_area_width = 0;
                constexpr bool skip_stitching = false;
                const bool fill_gaps = density_idx == 0; // Only fill gaps for one of the densities.
                Infill infill_comp(
                    support_pattern,
                    zig_zaggify_infill,
                    connect_polygons,
                    area,
                    support_line_width,
                    support_line_distance_here,
                    current_support_infill_overlap - (density_idx == max_density_idx ? 0 : wall_line_count * support_line_width),
                    infill_multiplier,
                    support_infill_angle,
                    gcode_layer.z,
                    support_shift,
                    max_resolution,
                    max_deviation,
                    wall_count,
                    small_area_width,
                    infill_origin,
                    skip_stitching,
                    fill_gaps,
                    support_connect_zigzags,
                    use_endpieces,
                    skip_some_zags,
                    zag_skip_count,
                    pocket_size);
                infill_comp.generate(
                    wall_toolpaths_here,
                    support_polygons,
                    support_lines,
                    infill_extruder.settings,
                    gcode_layer.getLayerNr(),
                    SectionType::SUPPORT,
                    storage.support.cross_fill_provider);
            }

            if (need_travel_to_end_of_last_spiral && infill_extruder.settings.get<bool>("magic_spiralize"))
            {
                if ((! wall_toolpaths.empty() || ! support_polygons.empty() || ! support_lines.empty()))
                {
                    int layer_nr = gcode_layer.getLayerNr();
                    if (layer_nr > (int)infill_extruder.settings.get<size_t>("initial_bottom_layers"))
                    {
                        // bit of subtlety here... support is being used on a spiralized model and to ensure the travel move from the end of the last spiral
                        // to the start of the support does not go through the model we have to tell the slicer what the current location of the nozzle is
                        // by adding a travel move to the end vertex of the last spiral. Of course, if the slicer could track the final location on the previous
                        // layer then this wouldn't be necessary but that's not done due to the multi-threading.
                        const Polygons* last_wall_outline = storage.spiralize_wall_outlines[layer_nr - 1];
                        if (last_wall_outline != nullptr)
                        {
                            gcode_layer.addTravel((*last_wall_outline)[0][storage.spiralize_seam_vertex_indices[layer_nr - 1]]);
                            need_travel_to_end_of_last_spiral = false;
                        }
                    }
                }
            }

            gcode_layer.setIsInside(false); // going to print stuff outside print object, i.e. support

            const bool alternate_inset_direction = infill_extruder.settings.get<bool>("material_alternate_walls");
            const bool alternate_layer_print_direction = alternate_inset_direction && gcode_layer.getLayerNr() % 2 == 1;

            if (! support_polygons.empty())
            {
                constexpr bool force_comb_retract = false;
                gcode_layer.addTravel(support_polygons[0][0], force_comb_retract);

                const ZSeamConfig& z_seam_config = ZSeamConfig();
                constexpr coord_t wall_0_wipe_dist = 0;
                constexpr bool spiralize = false;
                constexpr Ratio flow_ratio = 1.0_r;
                constexpr bool always_retract = false;
                const std::optional<Point> start_near_location = std::optional<Point>();

                gcode_layer.addPolygonsByOptimizer(
                    support_polygons,
                    gcode_layer.configs_storage.support_infill_config[combine_idx],
                    z_seam_config,
                    wall_0_wipe_dist,
                    spiralize,
                    flow_ratio,
                    always_retract,
                    alternate_layer_print_direction,
                    start_near_location);
                added_something = true;
            }

            if (! support_lines.empty())
            {
                constexpr bool enable_travel_optimization = false;
                constexpr coord_t wipe_dist = 0;
                constexpr Ratio flow_ratio = 1.0;
                const std::optional<Point> near_start_location = std::optional<Point>();
                constexpr double fan_speed = GCodePathConfig::FAN_SPEED_DEFAULT;

                gcode_layer.addLinesByOptimizer(
                    support_lines,
                    gcode_layer.configs_storage.support_infill_config[combine_idx],
                    (support_pattern == EFillMethod::ZIG_ZAG) ? SpaceFillType::PolyLines : SpaceFillType::Lines,
                    enable_travel_optimization,
                    wipe_dist,
                    flow_ratio,
                    near_start_location,
                    fan_speed,
                    alternate_layer_print_direction);

                added_something = true;
            }

            // If we're printing with a support wall, that support wall generates gap filling as well.
            // If not, the pattern may still generate gap filling (if it's connected infill or zigzag). We still want to print those.
            if (wall_line_count == 0 || ! wall_toolpaths_here.empty())
            {
                const GCodePathConfig& config = gcode_layer.configs_storage.support_infill_config[0];
                constexpr bool retract_before_outer_wall = false;
                constexpr coord_t wipe_dist = 0;
                constexpr coord_t simplify_curvature = 0;
                const ZSeamConfig z_seam_config(
                    EZSeamType::SHORTEST,
                    gcode_layer.getLastPlannedPositionOrStartingPosition(),
                    EZSeamCornerPrefType::Z_SEAM_CORNER_PREF_NONE,
                    simplify_curvature);
                InsetOrderOptimizer wall_orderer(
                    *this,
                    storage,
                    gcode_layer,
                    infill_extruder.settings,
                    extruder_nr,
                    config,
                    config,
                    config,
                    config,
                    retract_before_outer_wall,
                    wipe_dist,
                    wipe_dist,
                    extruder_nr,
                    extruder_nr,
                    z_seam_config,
                    wall_toolpaths_here);
                added_something |= wall_orderer.addToLayer();
            }
        }
    }

    return added_something;
}


bool FffGcodeWriter::addSupportRoofsToGCode(const SliceDataStorage& storage, LayerPlan& gcode_layer) const
{
    const SupportLayer& support_layer = storage.support.supportLayers[std::max(LayerIndex{ 0 }, gcode_layer.getLayerNr())];

    if (! storage.support.generated || gcode_layer.getLayerNr() > storage.support.layer_nr_max_filled_layer || support_layer.support_roof.empty())
    {
        return false; // No need to generate support roof if there's no support.
    }

    const size_t roof_extruder_nr = Application::getInstance().current_slice->scene.current_mesh_group->settings.get<ExtruderTrain&>("support_roof_extruder_nr").extruder_nr;
    const ExtruderTrain& roof_extruder = Application::getInstance().current_slice->scene.extruders[roof_extruder_nr];

    const EFillMethod pattern = roof_extruder.settings.get<EFillMethod>("support_roof_pattern");
    AngleDegrees fill_angle = 0;
    if (! storage.support.support_roof_angles.empty())
    {
        // handle negative layer numbers
        int divisor = static_cast<int>(storage.support.support_roof_angles.size());
        int index = ((gcode_layer.getLayerNr() % divisor) + divisor) % divisor;
        fill_angle = storage.support.support_roof_angles.at(index);
    }
    const bool zig_zaggify_infill = pattern == EFillMethod::ZIG_ZAG;
    const bool connect_polygons = false; // connections might happen in mid air in between the infill lines
    constexpr coord_t support_roof_overlap = 0; // the roofs should never be expanded outwards
    constexpr size_t infill_multiplier = 1;
    constexpr coord_t extra_infill_shift = 0;
    const auto wall_line_count = roof_extruder.settings.get<size_t>("support_roof_wall_count");
    const coord_t small_area_width = roof_extruder.settings.get<coord_t>("min_even_wall_line_width") * 2; // Maximum width of a region that can still be filled with one wall.
    const Point infill_origin;
    constexpr bool skip_stitching = false;
    constexpr bool fill_gaps = true;
    constexpr bool use_endpieces = true;
    constexpr bool connected_zigzags = false;
    constexpr bool skip_some_zags = false;
    constexpr size_t zag_skip_count = 0;
    constexpr coord_t pocket_size = 0;
    const coord_t max_resolution = roof_extruder.settings.get<coord_t>("meshfix_maximum_resolution");
    const coord_t max_deviation = roof_extruder.settings.get<coord_t>("meshfix_maximum_deviation");

    coord_t support_roof_line_distance = roof_extruder.settings.get<coord_t>("support_roof_line_distance");
    const coord_t support_roof_line_width = roof_extruder.settings.get<coord_t>("support_roof_line_width");
    if (gcode_layer.getLayerNr() == 0 && support_roof_line_distance < 2 * support_roof_line_width)
    { // if roof is dense
        support_roof_line_distance *= roof_extruder.settings.get<Ratio>("initial_layer_line_width_factor");
    }

    Polygons infill_outline = support_layer.support_roof;
    Polygons wall;
    // make sure there is a wall if this is on the first layer
    if (gcode_layer.getLayerNr() == 0)
    {
        wall = support_layer.support_roof.offset(-support_roof_line_width / 2);
        infill_outline = wall.offset(-support_roof_line_width / 2);
    }

    Infill roof_computation(
        pattern,
        zig_zaggify_infill,
        connect_polygons,
        infill_outline,
        gcode_layer.configs_storage.support_roof_config.getLineWidth(),
        support_roof_line_distance,
        support_roof_overlap,
        infill_multiplier,
        fill_angle,
        gcode_layer.z,
        extra_infill_shift,
        max_resolution,
        max_deviation,
        wall_line_count,
        small_area_width,
        infill_origin,
        skip_stitching,
        fill_gaps,
        connected_zigzags,
        use_endpieces,
        skip_some_zags,
        zag_skip_count,
        pocket_size);
    Polygons roof_polygons;
    std::vector<VariableWidthLines> roof_paths;
    Polygons roof_lines;
    roof_computation.generate(roof_paths, roof_polygons, roof_lines, roof_extruder.settings, gcode_layer.getLayerNr(), SectionType::SUPPORT);
    if ((gcode_layer.getLayerNr() == 0 && wall.empty()) || (gcode_layer.getLayerNr() > 0 && roof_paths.empty() && roof_polygons.empty() && roof_lines.empty()))
    {
        return false; // We didn't create any support roof.
    }
    gcode_layer.setIsInside(false); // going to print stuff outside print object, i.e. support
    if (gcode_layer.getLayerNr() == 0)
    {
        gcode_layer.addPolygonsByOptimizer(wall, gcode_layer.configs_storage.support_roof_config);
    }
    if (! roof_polygons.empty())
    {
        constexpr bool force_comb_retract = false;
        gcode_layer.addTravel(roof_polygons[0][0], force_comb_retract);
        gcode_layer.addPolygonsByOptimizer(roof_polygons, gcode_layer.configs_storage.support_roof_config);
    }
    if (! roof_paths.empty())
    {
        const GCodePathConfig& config = gcode_layer.configs_storage.support_roof_config;
        constexpr bool retract_before_outer_wall = false;
        constexpr coord_t wipe_dist = 0;
        const ZSeamConfig z_seam_config(EZSeamType::SHORTEST, gcode_layer.getLastPlannedPositionOrStartingPosition(), EZSeamCornerPrefType::Z_SEAM_CORNER_PREF_NONE, false);

        InsetOrderOptimizer wall_orderer(
            *this,
            storage,
            gcode_layer,
            roof_extruder.settings,
            roof_extruder_nr,
            config,
            config,
            config,
            config,
            retract_before_outer_wall,
            wipe_dist,
            wipe_dist,
            roof_extruder_nr,
            roof_extruder_nr,
            z_seam_config,
            roof_paths);
        wall_orderer.addToLayer();
    }
    gcode_layer.addLinesByOptimizer(
        roof_lines,
        gcode_layer.configs_storage.support_roof_config,
        (pattern == EFillMethod::ZIG_ZAG) ? SpaceFillType::PolyLines : SpaceFillType::Lines);
    return true;
}

bool FffGcodeWriter::addSupportBottomsToGCode(const SliceDataStorage& storage, LayerPlan& gcode_layer) const
{
    const SupportLayer& support_layer = storage.support.supportLayers[std::max(LayerIndex{ 0 }, gcode_layer.getLayerNr())];

    if (! storage.support.generated || gcode_layer.getLayerNr() > storage.support.layer_nr_max_filled_layer || support_layer.support_bottom.empty())
    {
        return false; // No need to generate support bottoms if there's no support.
    }

    const size_t bottom_extruder_nr = Application::getInstance().current_slice->scene.current_mesh_group->settings.get<ExtruderTrain&>("support_bottom_extruder_nr").extruder_nr;
    const ExtruderTrain& bottom_extruder = Application::getInstance().current_slice->scene.extruders[bottom_extruder_nr];

    const EFillMethod pattern = bottom_extruder.settings.get<EFillMethod>("support_bottom_pattern");
    AngleDegrees fill_angle = 0;
    if (! storage.support.support_bottom_angles.empty())
    {
        // handle negative layer numbers
        int divisor = static_cast<int>(storage.support.support_bottom_angles.size());
        int index = ((gcode_layer.getLayerNr() % divisor) + divisor) % divisor;
        fill_angle = storage.support.support_bottom_angles.at(index);
    }
    const bool zig_zaggify_infill = pattern == EFillMethod::ZIG_ZAG;
    constexpr bool connect_polygons = false; // Keep the same as roof, also does make a bit less sense when support infill is < 100% or support walls are set to > 0.
    constexpr coord_t support_bottom_overlap = 0; // the bottoms should never be expanded outwards
    constexpr size_t infill_multiplier = 1;
    constexpr coord_t extra_infill_shift = 0;
    const auto wall_line_count = bottom_extruder.settings.get<size_t>("support_bottom_wall_count");
    const coord_t small_area_width = bottom_extruder.settings.get<coord_t>("min_even_wall_line_width") * 2; // Maximum width of a region that can still be filled with one wall.

    const Point infill_origin;
    constexpr bool skip_stitching = false;
    constexpr bool fill_gaps = true;
    constexpr bool use_endpieces = true;
    constexpr bool connected_zigzags = false;
    constexpr bool skip_some_zags = false;
    constexpr int zag_skip_count = 0;
    constexpr coord_t pocket_size = 0;
    const coord_t max_resolution = bottom_extruder.settings.get<coord_t>("meshfix_maximum_resolution");
    const coord_t max_deviation = bottom_extruder.settings.get<coord_t>("meshfix_maximum_deviation");

    const coord_t support_bottom_line_distance = bottom_extruder.settings.get<coord_t>(
        "support_bottom_line_distance"); // note: no need to apply initial line width factor; support bottoms cannot exist on the first layer
    Infill bottom_computation(
        pattern,
        zig_zaggify_infill,
        connect_polygons,
        support_layer.support_bottom,
        gcode_layer.configs_storage.support_bottom_config.getLineWidth(),
        support_bottom_line_distance,
        support_bottom_overlap,
        infill_multiplier,
        fill_angle,
        gcode_layer.z,
        extra_infill_shift,
        max_resolution,
        max_deviation,
        wall_line_count,
        small_area_width,
        infill_origin,
        skip_stitching,
        fill_gaps,
        connected_zigzags,
        use_endpieces,
        skip_some_zags,
        zag_skip_count,
        pocket_size);
    Polygons bottom_polygons;
    std::vector<VariableWidthLines> bottom_paths;
    Polygons bottom_lines;
    bottom_computation.generate(bottom_paths, bottom_polygons, bottom_lines, bottom_extruder.settings, gcode_layer.getLayerNr(), SectionType::SUPPORT);
    if (bottom_paths.empty() && bottom_polygons.empty() && bottom_lines.empty())
    {
        return false;
    }
    gcode_layer.setIsInside(false); // going to print stuff outside print object, i.e. support
    if (! bottom_polygons.empty())
    {
        constexpr bool force_comb_retract = false;
        gcode_layer.addTravel(bottom_polygons[0][0], force_comb_retract);
        gcode_layer.addPolygonsByOptimizer(bottom_polygons, gcode_layer.configs_storage.support_bottom_config);
    }
    if (! bottom_paths.empty())
    {
        const GCodePathConfig& config = gcode_layer.configs_storage.support_bottom_config;
        constexpr bool retract_before_outer_wall = false;
        constexpr coord_t wipe_dist = 0;
        const ZSeamConfig z_seam_config(EZSeamType::SHORTEST, gcode_layer.getLastPlannedPositionOrStartingPosition(), EZSeamCornerPrefType::Z_SEAM_CORNER_PREF_NONE, false);

        InsetOrderOptimizer wall_orderer(
            *this,
            storage,
            gcode_layer,
            bottom_extruder.settings,
            bottom_extruder_nr,
            config,
            config,
            config,
            config,
            retract_before_outer_wall,
            wipe_dist,
            wipe_dist,
            bottom_extruder_nr,
            bottom_extruder_nr,
            z_seam_config,
            bottom_paths);
        wall_orderer.addToLayer();
    }
    gcode_layer.addLinesByOptimizer(
        bottom_lines,
        gcode_layer.configs_storage.support_bottom_config,
        (pattern == EFillMethod::ZIG_ZAG) ? SpaceFillType::PolyLines : SpaceFillType::Lines);
    return true;
}

void FffGcodeWriter::setExtruder_addPrime(const SliceDataStorage& storage, LayerPlan& gcode_layer, const size_t extruder_nr) const
{
    const size_t outermost_prime_tower_extruder = storage.primeTower.extruder_order[0];

    const size_t previous_extruder = gcode_layer.getExtruder();
    const bool extruder_changed = gcode_layer.setExtruder(extruder_nr);

    if (extruder_changed)
    {
        if (extruder_prime_layer_nr[extruder_nr] == gcode_layer.getLayerNr())
        {
            const ExtruderTrain& train = Application::getInstance().current_slice->scene.extruders[extruder_nr];

            // We always prime an extruder, but whether it will be a prime blob/poop depends on if prime blob is enabled.
            // This is decided in GCodeExport::writePrimeTrain().
            if (train.settings.get<bool>("prime_blob_enable")) // Don't travel to the prime-blob position if not enabled though.
            {
                bool prime_pos_is_abs = train.settings.get<bool>("extruder_prime_pos_abs");
                Point prime_pos = Point(train.settings.get<coord_t>("extruder_prime_pos_x"), train.settings.get<coord_t>("extruder_prime_pos_y"));
                gcode_layer.addTravel(prime_pos_is_abs ? prime_pos : gcode_layer.getLastPlannedPositionOrStartingPosition() + prime_pos);
                gcode_layer.planPrime();
            }
            else
            {
                // Otherwise still prime, but don't do any other travels.
                gcode_layer.planPrime(0.0);
            }
        }

        if (! gcode_layer.getSkirtBrimIsPlanned(extruder_nr))
        {
            processSkirtBrim(storage, gcode_layer, extruder_nr, gcode_layer.getLayerNr());
        }
    }

    addPrimeTower(storage, gcode_layer, previous_extruder);
}

void FffGcodeWriter::addPrimeTower(const SliceDataStorage& storage, LayerPlan& gcode_layer, const size_t prev_extruder) const
{
    if (! storage.primeTower.enabled)
    {
        return;
    }

    storage.primeTower.addToGcode(storage, gcode_layer, extruder_prime_required_by_layer.at(gcode_layer.getLayerNr()), prev_extruder, gcode_layer.getExtruder());
}

void FffGcodeWriter::finalize()
{
    const Settings& mesh_group_settings = Application::getInstance().current_slice->scene.current_mesh_group->settings;
    if (mesh_group_settings.get<bool>("machine_heated_bed"))
    {
        gcode.writeBedTemperatureCommand(0); // Cool down the bed (M140).
        // Nozzles are cooled down automatically after the last time they are used (which might be earlier than the end of the print).
    }
    if (mesh_group_settings.get<bool>("machine_heated_build_volume") && mesh_group_settings.get<Temperature>("build_volume_temperature") != 0)
    {
        gcode.writeBuildVolumeTemperatureCommand(0); // Cool down the build volume.
    }

    const Duration print_time = gcode.getSumTotalPrintTimes();
    std::vector<double> filament_used;
    std::vector<std::string> material_ids;
    std::vector<bool> extruder_is_used;
    const Scene& scene = Application::getInstance().current_slice->scene;
    for (size_t extruder_nr = 0; extruder_nr < scene.extruders.size(); extruder_nr++)
    {
        filament_used.emplace_back(gcode.getTotalFilamentUsed(extruder_nr));
        material_ids.emplace_back(scene.extruders[extruder_nr].settings.get<std::string>("material_guid"));
        extruder_is_used.push_back(gcode.getExtruderIsUsed(extruder_nr));
    }
    std::string prefix = gcode.getFileHeader(extruder_is_used, &print_time, filament_used, material_ids);
    if (! Application::getInstance().communication->isSequential())
    {
        Application::getInstance().communication->sendGCodePrefix(prefix);
        Application::getInstance().communication->sendSliceUUID(slice_uuid);
    }
    else
    {
        spdlog::info("Gcode header after slicing: {}", prefix);
    }
    if (mesh_group_settings.get<bool>("acceleration_enabled"))
    {
        gcode.writePrintAcceleration(mesh_group_settings.get<Acceleration>("machine_acceleration"));
        gcode.writeTravelAcceleration(mesh_group_settings.get<Acceleration>("machine_acceleration"));
    }
    if (mesh_group_settings.get<bool>("jerk_enabled"))
    {
        gcode.writeJerk(mesh_group_settings.get<Velocity>("machine_max_jerk_xy"));
    }

    const auto end_gcode = mesh_group_settings.get<std::string>("machine_end_gcode");

    if (end_gcode.length() > 0 && mesh_group_settings.get<bool>("relative_extrusion"))
    {
        gcode.writeExtrusionMode(false); // ensure absolute extrusion mode is set before the end gcode
    }
    gcode.finalize(end_gcode.c_str());

    // set extrusion mode back to "normal"
    gcode.resetExtrusionMode();

    for (size_t e = 0; e < Application::getInstance().current_slice->scene.extruders.size(); e++)
    {
        gcode.writeTemperatureCommand(e, 0, false);
    }

    gcode.writeComment("End of Gcode");
    /*
    the profile string below can be executed since the M25 doesn't end the gcode on an UMO and when printing via USB.
    gcode.writeCode("M25 ;Stop reading from this point on.");
    gcode.writeComment("Cura profile string:");
    gcode.writeComment(FffProcessor::getInstance()->getAllLocalSettingsString() + FffProcessor::getInstance()->getProfileString());
    */
}


} // namespace cura<|MERGE_RESOLUTION|>--- conflicted
+++ resolved
@@ -1,20 +1,7 @@
 // Copyright (c) 2023 UltiMaker
 // CuraEngine is released under the terms of the AGPLv3 or higher
 
-<<<<<<< HEAD
-#include <algorithm>
-#include <limits> // numeric_limits
-#include <list>
-#include <optional>
-#include <unordered_set>
-
-#include <boost/uuid/random_generator.hpp> //For generating a UUID.
-#include <boost/uuid/uuid_io.hpp> //For generating a UUID.
-#include <range/v3/view/zip.hpp>
-#include <spdlog/spdlog.h>
-=======
 #include "FffGcodeWriter.h"
->>>>>>> fd1f21b7
 
 #include "Application.h"
 #include "ExtruderTrain.h"
@@ -399,14 +386,6 @@
     const ExtruderTrain* skirt_brim_extruder = (skirt_brim_extruder_nr < 0) ? nullptr : &mesh_group_settings.get<ExtruderTrain&>("skirt_brim_extruder_nr");
 
     size_t start_extruder_nr;
-<<<<<<< HEAD
-    if (adhesion_type == EPlatformAdhesion::SKIRT && skirt_brim_extruder && (skirt_brim_extruder->settings.get<int>("skirt_line_count") > 0 || skirt_brim_extruder->settings.get<coord_t>("skirt_brim_minimal_length") > 0))
-    {
-        start_extruder_nr = skirt_brim_extruder->extruder_nr;
-    }
-    else if ((adhesion_type == EPlatformAdhesion::BRIM || mesh_group_settings.get<bool>("prime_tower_brim_enable")) && skirt_brim_extruder
-             && (skirt_brim_extruder->settings.get<int>("brim_line_count") > 0 || skirt_brim_extruder->settings.get<coord_t>("skirt_brim_minimal_length") > 0))
-=======
     if (adhesion_type == EPlatformAdhesion::SKIRT && skirt_brim_extruder
         && (skirt_brim_extruder->settings.get<int>("skirt_line_count") > 0 || skirt_brim_extruder->settings.get<coord_t>("skirt_brim_minimal_length") > 0))
     {
@@ -416,7 +395,6 @@
     else if (
         (adhesion_type == EPlatformAdhesion::BRIM || mesh_group_settings.get<bool>("prime_tower_brim_enable")) && skirt_brim_extruder
         && (skirt_brim_extruder->settings.get<int>("brim_line_count") > 0 || skirt_brim_extruder->settings.get<coord_t>("skirt_brim_minimal_length") > 0))
->>>>>>> fd1f21b7
     {
         start_extruder_nr = skirt_brim_extruder->extruder_nr;
     }
@@ -1139,7 +1117,6 @@
     }
     Polygons all_brim_lines;
 
-<<<<<<< HEAD
     // Add the support brim before the below algorithm which takes order requirements into account
     // For support brim we don't care about the order, because support doesn't need to be accurate.
     const Settings& mesh_group_settings = Application::getInstance().current_slice->scene.current_mesh_group->settings;
@@ -1151,8 +1128,6 @@
         all_brim_lines = support_brim_lines;
     }
 
-=======
->>>>>>> fd1f21b7
     all_brim_lines.reserve(total_line_count);
 
     const coord_t line_w = train.settings.get<coord_t>("skirt_brim_line_width") * train.settings.get<Ratio>("initial_layer_line_width_factor");
@@ -1243,22 +1218,6 @@
     const double fan_speed = GCodePathConfig::FAN_SPEED_DEFAULT;
     const bool reverse_print_direction = false;
 
-<<<<<<< HEAD
-    // For layer_nr != 0 add only the innermost brim line (which is only the case if skirt_height > 1)
-    Polygons inner_brim_line;
-    inner_brim_line.add(all_brim_lines[0]);
-
-    gcode_layer.addLinesByOptimizer(layer_nr == 0 ? all_brim_lines : inner_brim_line,
-                                    gcode_layer.configs_storage.skirt_brim_config_per_extruder[extruder_nr],
-                                    SpaceFillType::PolyLines,
-                                    enable_travel_optimization,
-                                    wipe_dist,
-                                    flow_ratio,
-                                    start_close_to,
-                                    fan_speed,
-                                    reverse_print_direction,
-                                    order_requirements);
-=======
     if (! all_brim_lines.empty())
     {
         // For layer_nr != 0 add only the innermost brim line (which is only the case if skirt_height > 1)
@@ -1281,7 +1240,6 @@
 
     // Add the support brim after the skirt_brim to gcode_layer
     // For support brim we don't care about the order, because support doesn't need to be accurate.
-    const Settings& mesh_group_settings = Application::getInstance().current_slice->scene.current_mesh_group->settings;
     if (extruder_nr == mesh_group_settings.get<ExtruderTrain&>("support_extruder_nr_layer_0").extruder_nr)
     {
         total_line_count += storage.support_brim.size();
@@ -1299,7 +1257,6 @@
             reverse_print_direction,
             order_requirements = {});
     }
->>>>>>> fd1f21b7
 }
 
 void FffGcodeWriter::processOozeShield(const SliceDataStorage& storage, LayerPlan& gcode_layer) const
