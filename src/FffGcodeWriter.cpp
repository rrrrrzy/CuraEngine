--- conflicted
+++ resolved
@@ -1542,13 +1542,8 @@
     AngleDegrees infill_angle = 45; //Original default. This will get updated to an element from mesh->infill_angles.
     if (!mesh.infill_angles.empty())
     {
-<<<<<<< HEAD
         const size_t combined_infill_layers = std::max(uint64_t(1), round_divide(mesh.settings.get<coord_t>("infill_sparse_thickness"), std::max(mesh.settings.get<coord_t>("layer_height"), coord_t(1))));
-        infill_angle = mesh.infill_angles.at((gcode_layer.getLayerNr() / combined_infill_layers) % mesh.infill_angles.size());
-=======
-        const size_t combined_infill_layers = std::max(unsigned(1), round_divide(mesh.settings.get<coord_t>("infill_sparse_thickness"), std::max(mesh.settings.get<coord_t>("layer_height"), coord_t(1))));
         infill_angle = mesh.infill_angles.at((static_cast<size_t>(gcode_layer.getLayerNr()) / combined_infill_layers) % mesh.infill_angles.size());
->>>>>>> 5cd30a21
     }
     const Point3 mesh_middle = mesh.bounding_box.getMiddle();
     const Point infill_origin(mesh_middle.x + mesh.settings.get<coord_t>("infill_offset_x"), mesh_middle.y + mesh.settings.get<coord_t>("infill_offset_y"));
