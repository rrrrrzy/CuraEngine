# Copyright (c) 2022 Ultimaker B.V.
# CuraEngine is released under the terms of the AGPLv3 or higher.

cmake_policy(SET CMP0091 NEW)  # For MSVC flags, will be ignored on non-Windows OS's
cmake_minimum_required(VERSION 3.20)
project(CuraEngine)
find_package(standardprojectsettings REQUIRED)  # imports the cmake module https://github.com/Ultimaker/conan-ultimaker-index/recipes/standardprojectsettings
AssureOutOfSourceBuilds()

option(ENABLE_ARCUS "Enable support for ARCUS" ON)
option(ENABLE_TESTING "Build with unit tests" OFF)
option(ENABLE_BENCHMARKS "Build with Benchmarks" OFF)
option(EXTENSIVE_WARNINGS "Build with all warnings" ON)
option(ENABLE_PLUGINS "Build with plugins" ON)
option(ENABLE_REMOTE_PLUGINS "Build with all warnings" OFF)
option(ENABLE_SENTRY "Send crash data via Sentry" OFF)
option(ENABLE_MORE_COMPILER_OPTIMIZATION_FLAGS "Enable more optimization flags" ON)
option(USE_SYSTEM_LIBS "Use the system libraries if available" OFF)
option(OLDER_APPLE_CLANG "Apple Clang <= 13 used" OFF)
option(ENABLE_THREADING "Enable threading support" ON)

if (${ENABLE_ARCUS} OR ${ENABLE_PLUGINS})
    find_package(protobuf REQUIRED)
endif ()

MESSAGE(STATUS "Building with plugins support: ${ENABLE_PLUGINS}")
if (${ENABLE_PLUGINS})
    find_package(asio-grpc REQUIRED)
    find_package(gRPC REQUIRED)
    find_package(curaengine_grpc_definitions REQUIRED)
    find_package(semver REQUIRED)
    MESSAGE(STATUS "Plugin secure remotes allowed: ${ENABLE_REMOTE_PLUGINS}")
endif ()

message(STATUS "Building with Arcus: ${ENABLE_ARCUS}")
if (${ENABLE_ARCUS})
    find_package(arcus REQUIRED)
    protobuf_generate_cpp(engine_PB_SRCS engine_PB_HEADERS Cura.proto)
endif ()

### Compiling CuraEngine ###
# First compile all of CuraEngine as library.

set(engine_SRCS # Except main.cpp.
        src/Application.cpp
        src/bridge.cpp
        src/ConicalOverhang.cpp
        src/ExtruderPlan.cpp
        src/ExtruderTrain.cpp
        src/FffGcodeWriter.cpp
        src/FffPolygonGenerator.cpp
        src/FffProcessor.cpp
        src/gcodeExport.cpp
        src/GCodePathConfig.cpp
        src/infill.cpp
        src/InterlockingGenerator.cpp
        src/InsetOrderOptimizer.cpp
        src/layerPart.cpp
        src/LayerPlan.cpp
        src/LayerPlanBuffer.cpp
        src/mesh.cpp
        src/MeshGroup.cpp
        src/Mold.cpp
        src/multiVolumes.cpp
        src/PathOrderPath.cpp
        src/Preheat.cpp
        src/PrimeTower.cpp
        src/raft.cpp
        src/Scene.cpp
        src/SkeletalTrapezoidation.cpp
        src/SkeletalTrapezoidationGraph.cpp
        src/skin.cpp
        src/SkirtBrim.cpp
        src/SupportInfillPart.cpp
        src/Slice.cpp
        src/sliceDataStorage.cpp
        src/slicer.cpp
        src/support.cpp
        src/timeEstimate.cpp
        src/TopSurface.cpp
        src/TreeSupportTipGenerator.cpp
        src/TreeModelVolumes.cpp
        src/TreeSupport.cpp
        src/WallsComputation.cpp
        src/WallToolPaths.cpp

        src/BeadingStrategy/BeadingStrategy.cpp
        src/BeadingStrategy/BeadingStrategyFactory.cpp
        src/BeadingStrategy/DistributedBeadingStrategy.cpp
        src/BeadingStrategy/LimitedBeadingStrategy.cpp
        src/BeadingStrategy/RedistributeBeadingStrategy.cpp
        src/BeadingStrategy/WideningBeadingStrategy.cpp
        src/BeadingStrategy/OuterWallInsetBeadingStrategy.cpp

        src/communication/ArcusCommunication.cpp
        src/communication/ArcusCommunicationPrivate.cpp
        src/communication/CommandLine.cpp
        src/communication/Listener.cpp

        src/infill/ImageBasedDensityProvider.cpp
        src/infill/NoZigZagConnectorProcessor.cpp
        src/infill/ZigzagConnectorProcessor.cpp
        src/infill/LightningDistanceField.cpp
        src/infill/LightningGenerator.cpp
        src/infill/LightningLayer.cpp
        src/infill/LightningTreeNode.cpp
        src/infill/SierpinskiFill.cpp
        src/infill/SierpinskiFillProvider.cpp
        src/infill/SubDivCube.cpp
        src/infill/GyroidInfill.cpp

        src/pathPlanning/Comb.cpp
        src/pathPlanning/GCodePath.cpp
        src/pathPlanning/LinePolygonsCrossings.cpp
        src/pathPlanning/NozzleTempInsert.cpp
        src/pathPlanning/SpeedDerivatives.cpp

        src/plugins/converters.cpp

        src/progress/Progress.cpp
        src/progress/ProgressStageEstimator.cpp

        src/settings/AdaptiveLayerHeights.cpp
        src/settings/FlowTempGraph.cpp
        src/settings/MeshPathConfigs.cpp
        src/settings/PathConfigStorage.cpp
        src/settings/Settings.cpp
        src/settings/ZSeamConfig.cpp

        src/utils/AABB.cpp
        src/utils/AABB3D.cpp
        src/utils/channel.cpp
        src/utils/Date.cpp
        src/utils/ExtrusionJunction.cpp
        src/utils/ExtrusionLine.cpp
        src/utils/ExtrusionSegment.cpp
        src/utils/gettime.cpp
        src/utils/LinearAlg2D.cpp
        src/utils/ListPolyIt.cpp
        src/utils/Matrix4x3D.cpp
        src/utils/MinimumSpanningTree.cpp
        src/utils/Point3LL.cpp
        src/utils/PolygonConnector.cpp
        src/utils/PolygonsPointIndex.cpp
        src/utils/PolygonsSegmentIndex.cpp
        src/utils/polygonUtils.cpp
        src/utils/polygon.cpp
        src/utils/PolylineStitcher.cpp
        src/utils/Simplify.cpp
        src/utils/SVG.cpp
        src/utils/SquareGrid.cpp
        src/utils/ThreadPool.cpp
        src/utils/ToolpathVisualizer.cpp
        src/utils/VoronoiUtils.cpp
        src/utils/VoxelUtils.cpp
)

add_library(_CuraEngine STATIC ${engine_SRCS} ${engine_PB_SRCS})
if (ENABLE_THREADING)
    use_threads(_CuraEngine)
endif ()

target_include_directories(_CuraEngine
        PUBLIC
        $<BUILD_INTERFACE:${CMAKE_CURRENT_SOURCE_DIR}/include>
        $<INSTALL_INTERFACE:${CMAKE_INSTALL_INCLUDEDIR}>
        PRIVATE
        $<BUILD_INTERFACE:${CMAKE_CURRENT_BINARY_DIR}> # Include Cura.pb.h
)

target_compile_definitions(_CuraEngine
        PUBLIC
        $<$<BOOL:${ENABLE_ARCUS}>:ARCUS>
        $<$<BOOL:${ENABLE_PLUGINS}>:ENABLE_PLUGINS>
        $<$<AND:$<BOOL:${ENABLE_PLUGINS}>,$<BOOL:${ENABLE_REMOTE_PLUGINS}>>:ENABLE_REMOTE_PLUGINS>
        $<$<BOOL:${OLDER_APPLE_CLANG}>:OLDER_APPLE_CLANG>
        CURA_ENGINE_VERSION=\"${CURA_ENGINE_VERSION}\"
        $<$<BOOL:${ENABLE_TESTING}>:BUILD_TESTS>
        PRIVATE
        $<$<BOOL:${WIN32}>:NOMINMAX>
        $<$<CONFIG:Debug>:ASSERT_INSANE_OUTPUT>
        $<$<CONFIG:Debug>:USE_CPU_TIME>
        $<$<CONFIG:Debug>:DEBUG>
        $<$<CONFIG:RelWithDebInfo>:ASSERT_INSANE_OUTPUT>
        $<$<CONFIG:RelWithDebInfo>:USE_CPU_TIME>
        $<$<CONFIG:RelWithDebInfo>:DEBUG>
)

enable_sanitizers(_CuraEngine)

if (${EXTENSIVE_WARNINGS})
    set_project_warnings(_CuraEngine)
endif ()

if (ENABLE_ARCUS)
    target_link_libraries(_CuraEngine PUBLIC arcus::arcus)
endif ()

find_package(mapbox-wagyu REQUIRED)
find_package(clipper REQUIRED)
find_package(RapidJSON REQUIRED)
find_package(stb REQUIRED)
find_package(Boost REQUIRED)
find_package(spdlog REQUIRED)
find_package(fmt REQUIRED)
find_package(range-v3 REQUIRED)
find_package(scripta REQUIRED)

if (ENABLE_SENTRY)
    find_package(sentry REQUIRED)
endif ()

if (ENABLE_TESTING)
    find_package(GTest REQUIRED)
endif ()

target_link_libraries(_CuraEngine
        PUBLIC
        spdlog::spdlog
        range-v3::range-v3
        fmt::fmt
        clipper::clipper
        mapbox-wagyu::mapbox-wagyu
        rapidjson
        stb::stb
        boost::boost
        scripta::scripta
        $<$<TARGET_EXISTS:semver::semver>:semver::semver>
        $<$<TARGET_EXISTS:curaengine_grpc_definitions::curaengine_grpc_definitions>:curaengine_grpc_definitions::curaengine_grpc_definitions>
        $<$<TARGET_EXISTS:asio-grpc::asio-grpc>:asio-grpc::asio-grpc>
        $<$<TARGET_EXISTS:grpc::grpc>:grpc::grpc>
        $<$<TARGET_EXISTS:protobuf::libprotobuf>:protobuf::libprotobuf>
        $<$<TARGET_EXISTS:sentry::sentry>:sentry::sentry>
        $<$<TARGET_EXISTS:GTest::gtest>:GTest::gtest>)

target_compile_definitions(_CuraEngine PRIVATE
        $<$<BOOL:${ENABLE_SENTRY}>:SENTRY_URL=\"${SENTRY_URL}\">
)

if (NOT WIN32)
    add_executable(CuraEngine src/main.cpp) # Then compile main.cpp as separate executable, and link the library to it.
else ()
    message(STATUS "Using windres")
    set(RES_FILES "CuraEngine.rc")
    ENABLE_LANGUAGE(RC)
    if (NOT MSVC)
        SET(CMAKE_RC_COMPILER_INIT windres)
        SET(CMAKE_RC_COMPILE_OBJECT
                "<CMAKE_RC_COMPILER> <FLAGS> -O coff <DEFINES> -i <SOURCE> -o <OBJECT>"
        )
    endif ()
    add_executable(CuraEngine src/main.cpp ${RES_FILES}) # ..., but don't forget the glitter!
    if (ENABLE_SENTRY)
        set_target_properties(CuraEngine PROPERTIES LINK_FLAGS "/DEBUG:FULL")
    endif ()
endif (NOT WIN32)

if (ENABLE_THREADING)
    use_threads(CuraEngine)
endif ()

if (CMAKE_CXX_PLATFORM_ID STREQUAL "emscripten")
    message(STATUS "Building for Emscripten")
    target_link_options(_CuraEngine PUBLIC -Wno-unused-command-line-argument -sINVOKE_RUN=0 -sEXPORT_NAME=CuraEngine -sEXPORTED_RUNTIME_METHODS=[callMain,FS] -sFORCE_FILESYSTEM=1 -sALLOW_MEMORY_GROWTH=1 -sEXPORT_ES6=1 -sMODULARIZE=1 -sSINGLE_FILE=1 -sENVIRONMENT=worker -sERROR_ON_UNDEFINED_SYMBOLS=0 -lembind --embind-emit-tsd CuraEngine.d.ts)
endif ()

target_link_libraries(CuraEngine PRIVATE
        _CuraEngine
        $<$<TARGET_EXISTS:sentry::sentry>:sentry::sentry>
)
target_compile_definitions(CuraEngine PRIVATE
        $<$<BOOL:${ENABLE_SENTRY}>:SENTRY_URL=\"${SENTRY_URL}\">
        VERSION=\"${CURA_ENGINE_VERSION}\"
)

# Compiling the test environment.
if (ENABLE_TESTING OR ENABLE_BENCHMARKS)
    set(TESTS_HELPERS_SRC tests/ReadTestPolygons.cpp)

    set(TESTS_SRC_ARCUS)
    if (ENABLE_ARCUS)
        list(APPEND TESTS_SRC_ARCUS
                ArcusCommunicationTest
                ArcusCommunicationPrivateTest)
        list(APPEND TESTS_HELPERS_SRC tests/arcus/MockSocket.cpp)
    endif ()

    add_library(test_helpers ${TESTS_HELPERS_SRC})
    target_compile_definitions(test_helpers PUBLIC $<$<BOOL:${BUILD_TESTING}>:BUILD_TESTS> $<$<BOOL:${ENABLE_ARCUS}>:ARCUS>)
    target_include_directories(test_helpers PUBLIC "include" ${CMAKE_BINARY_DIR}/generated)
    target_link_libraries(test_helpers PRIVATE
            _CuraEngine
            GTest::gtest
            GTest::gmock
            clipper::clipper
<<<<<<< HEAD
            mapbox-wagyu::mapbox-wagyu
            curaengine_grpc_definitions::curaengine_grpc_definitions
            asio-grpc::asio-grpc
            grpc::grpc
            protobuf::libprotobuf)
=======
            $<$<TARGET_EXISTS:curaengine_grpc_definitions::curaengine_grpc_definitions>:curaengine_grpc_definitions::curaengine_grpc_definitions>
            $<$<TARGET_EXISTS:asio-grpc::asio-grpc>:asio-grpc::asio-grpc>
            $<$<TARGET_EXISTS:grpc::grpc>:grpc::grpc>
            $<$<TARGET_EXISTS:protobuf::libprotobuf>:protobuf::libprotobuf>)
>>>>>>> 0b48b462
    if (ENABLE_ARCUS)
        target_link_libraries(test_helpers PUBLIC arcus::arcus)
    endif ()
endif ()

if (ENABLE_BENCHMARKS)
    add_subdirectory(benchmark)
    if (NOT WIN32)
        add_subdirectory(stress_benchmark)
    endif ()
endif ()

if (ENABLE_TESTING)
    enable_testing()
    add_subdirectory(tests)
endif ()<|MERGE_RESOLUTION|>--- conflicted
+++ resolved
@@ -293,18 +293,11 @@
             GTest::gtest
             GTest::gmock
             clipper::clipper
-<<<<<<< HEAD
             mapbox-wagyu::mapbox-wagyu
-            curaengine_grpc_definitions::curaengine_grpc_definitions
-            asio-grpc::asio-grpc
-            grpc::grpc
-            protobuf::libprotobuf)
-=======
             $<$<TARGET_EXISTS:curaengine_grpc_definitions::curaengine_grpc_definitions>:curaengine_grpc_definitions::curaengine_grpc_definitions>
             $<$<TARGET_EXISTS:asio-grpc::asio-grpc>:asio-grpc::asio-grpc>
             $<$<TARGET_EXISTS:grpc::grpc>:grpc::grpc>
             $<$<TARGET_EXISTS:protobuf::libprotobuf>:protobuf::libprotobuf>)
->>>>>>> 0b48b462
     if (ENABLE_ARCUS)
         target_link_libraries(test_helpers PUBLIC arcus::arcus)
     endif ()
