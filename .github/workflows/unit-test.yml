---
name: unit-test
# FIXME: This should be a reusable workflow

on:
    push:
        paths:
            - 'include/**'
            - 'src/**'
            - 'cmake/**'
            - 'tests/**'
            - 'test_package/**'
            - 'conanfile.py'
            - 'conandata.yml'
            - 'CMakeLists.txt'
            - '.github/workflows/unit-test.yml'
            - '.github/worflows/requirements-conan-package.txt'
        branches:
            - main
            - 'CURA-*'
            - '[0-9]+.[0-9]+'
        tags:
            - '[0-9]+.[0-9]+.[0-9]+'
    pull_request:
        types: [opened, reopened, synchronize]
        paths:
            - 'include/**'
            - 'src/**'
            - 'cmake/**'
            - 'tests/**'
            - 'test_package/**'
            - 'conanfile.py'
            - 'conandata.yml'
            - 'CMakeLists.txt'
            - '.github/workflows/unit-test.yml'
            - '.github/worflows/requirements-conan-package.txt'
        branches:
            - main
            - 'CURA-*'
            - '[0-9]+.[0-9]+'
        tags:
            - '[0-9]+.[0-9]+.[0-9]+'

env:
    CONAN_LOGIN_USERNAME_CURA: ${{ secrets.CONAN_USER }}
    CONAN_PASSWORD_CURA: ${{ secrets.CONAN_PASS }}
    CONAN_LOGIN_USERNAME_CURA_CE: ${{ secrets.CONAN_USER }}
    CONAN_PASSWORD_CURA_CE: ${{ secrets.CONAN_PASS }}
    CONAN_LOG_RUN_TO_OUTPUT: 1
    CONAN_LOGGING_LEVEL: info
    CONAN_NON_INTERACTIVE: 1

jobs:
    conan-recipe-version:
        uses: ultimaker/cura/.github/workflows/conan-recipe-version.yml@main
        with:
            project_name: curaengine

    testing:
        runs-on: ubuntu-20.04
        needs: [ conan-recipe-version ]

        steps:
            -   name: Checkout CuraEngine
                uses: actions/checkout@v3

            -   name: Setup Python and pip
                uses: actions/setup-python@v4
                with:
                    python-version: '3.10.x'
                    architecture: 'x64'
                    cache: 'pip'
                    cache-dependency-path: .github/workflows/requirements-conan-package.txt

            -   name: Install Python requirements and Create default Conan profile
                run: |
<<<<<<< HEAD
                    pip install -r requirements-conan-package.txt
                working-directory: .github/workflows/
=======
                    pip install -r https://raw.githubusercontent.com/Ultimaker/Cura/main/.github/workflows/requirements-conan-package.txt
                #  Note the runner requirements are always installed from the main branch in the Ultimaker/Cura repo
>>>>>>> b967ec04

            -   name: Use Conan download cache (Bash)
                if: ${{ runner.os != 'Windows' }}
                run: conan config set storage.download_cache="$HOME/.conan/conan_download_cache"

            -   name: Cache Conan local repository packages (Bash)
                uses: actions/cache@v3
                if: ${{ runner.os != 'Windows' }}
                with:
                    path: |
                        $HOME/.conan/data
                        $HOME/.conan/conan_download_cache
                    key: conan-${{ runner.os }}-${{ runner.arch }}

            # NOTE: Due to what are probably github issues, we have to remove the cache and reconfigure before the rest.
            #       This is maybe because grub caches the disk it uses last time, which is recreated each time.
            -   name: Install Linux system requirements
                if: ${{ runner.os == 'Linux' }}
                run: |
<<<<<<< HEAD
=======
                    sudo rm /var/cache/debconf/config.dat
                    sudo dpkg --configure -a
>>>>>>> b967ec04
                    sudo apt update
                    sudo apt upgrade
                    sudo apt install build-essential checkinstall libegl-dev zlib1g-dev libssl-dev ninja-build autoconf libx11-dev libx11-xcb-dev libfontenc-dev libice-dev libsm-dev libxau-dev libxaw7-dev libxcomposite-dev libxcursor-dev libxdamage-dev libxdmcp-dev libxext-dev libxfixes-dev libxi-dev libxinerama-dev libxkbfile-dev libxmu-dev libxmuu-dev libxpm-dev libxrandr-dev libxrender-dev libxres-dev libxss-dev libxt-dev libxtst-dev libxv-dev libxvmc-dev libxxf86vm-dev xtrans-dev libxcb-render0-dev libxcb-render-util0-dev libxcb-xkb-dev libxcb-icccm4-dev libxcb-image0-dev libxcb-keysyms1-dev libxcb-randr0-dev libxcb-shape0-dev libxcb-sync-dev libxcb-xfixes0-dev libxcb-xinerama0-dev xkb-data libxcb-dri3-dev uuid-dev libxcb-util-dev libxkbcommon-x11-dev pkg-config -y

            -   name: Use GCC-10 on ubuntu as default
                if: ${{ runner.os == 'Linux' }}
                run: |
                    sudo update-alternatives --install /usr/bin/gcc gcc /usr/bin/gcc-10 10
                    sudo update-alternatives --install /usr/bin/g++ g++ /usr/bin/g++-10 10

            -   name: Get Conan configuration
                run: |
                    conan profile new default --detect
                    conan config install https://github.com/Ultimaker/conan-config.git

            -   name: Install dependencies
                run: conan install . ${{ needs.conan-recipe-version.outputs.recipe_id_full }} -o enable_testing=True -s build_type=Release --build=missing --update -g GitHubActionsRunEnv -g GitHubActionsBuildEnv

            -   name: Upload the Dependency package(s)
                run: conan upload "*" -r cura --all -c

            -   name: Set Environment variables from Conan install (bash)
                if: ${{ runner.os != 'Windows' }}
                run: |
                    . ./activate_github_actions_runenv.sh
                    . ./activate_github_actions_buildenv.sh
                working-directory: build/generators

            -   name: Build CuraEngine and tests
                run: |
                    cmake --preset release
                    cmake --build --preset release

            -   name: Run Unit Test CuraEngine
                id: run-test
                run: ctest --output-junit engine_test.xml
                working-directory: build/Release

            -   name: Publish Unit Test Results
                id: test-results
                uses: EnricoMi/publish-unit-test-result-action@v1
                if: ${{ always() }}
                with:
                    files: |
                        **/*.xml

            -   name: Conclusion
                run: echo "Conclusion is ${{ fromJSON( steps.test-results.outputs.json ).conclusion }}"<|MERGE_RESOLUTION|>--- conflicted
+++ resolved
@@ -74,13 +74,8 @@
 
             -   name: Install Python requirements and Create default Conan profile
                 run: |
-<<<<<<< HEAD
-                    pip install -r requirements-conan-package.txt
-                working-directory: .github/workflows/
-=======
                     pip install -r https://raw.githubusercontent.com/Ultimaker/Cura/main/.github/workflows/requirements-conan-package.txt
                 #  Note the runner requirements are always installed from the main branch in the Ultimaker/Cura repo
->>>>>>> b967ec04
 
             -   name: Use Conan download cache (Bash)
                 if: ${{ runner.os != 'Windows' }}
@@ -100,11 +95,8 @@
             -   name: Install Linux system requirements
                 if: ${{ runner.os == 'Linux' }}
                 run: |
-<<<<<<< HEAD
-=======
                     sudo rm /var/cache/debconf/config.dat
                     sudo dpkg --configure -a
->>>>>>> b967ec04
                     sudo apt update
                     sudo apt upgrade
                     sudo apt install build-essential checkinstall libegl-dev zlib1g-dev libssl-dev ninja-build autoconf libx11-dev libx11-xcb-dev libfontenc-dev libice-dev libsm-dev libxau-dev libxaw7-dev libxcomposite-dev libxcursor-dev libxdamage-dev libxdmcp-dev libxext-dev libxfixes-dev libxi-dev libxinerama-dev libxkbfile-dev libxmu-dev libxmuu-dev libxpm-dev libxrandr-dev libxrender-dev libxres-dev libxss-dev libxt-dev libxtst-dev libxv-dev libxvmc-dev libxxf86vm-dev xtrans-dev libxcb-render0-dev libxcb-render-util0-dev libxcb-xkb-dev libxcb-icccm4-dev libxcb-image0-dev libxcb-keysyms1-dev libxcb-randr0-dev libxcb-shape0-dev libxcb-sync-dev libxcb-xfixes0-dev libxcb-xinerama0-dev xkb-data libxcb-dri3-dev uuid-dev libxcb-util-dev libxkbcommon-x11-dev pkg-config -y
